require("dotenv").config();

process.on("unhandledRejection", (reason, p) => {
  console.error("Unhandled Rejection:", reason);
});

import { Container } from "@fullstack-one/di";
import { FullstackOneCore } from "fullstack-one";
import { ORM } from "@fullstack-one/db";
import { Auth, IUserAuthentication, IProofMailPayload } from "@fullstack-one/auth";
import { AuthProviderEmail } from "@fullstack-one/auth";
import { AuthProviderPassword } from "@fullstack-one/auth";
import { GraphQl } from "@fullstack-one/graphql";

const $one: FullstackOneCore = Container.get(FullstackOneCore);
const $orm: ORM = Container.get(ORM);
const $auth: Auth = Container.get(Auth);
const $authProviderEmail: AuthProviderEmail = Container.get(AuthProviderEmail);
const $authProviderPassword: AuthProviderPassword = Container.get(AuthProviderPassword);
const $gql: GraphQl = Container.get(GraphQl);

$gql.addResolvers({
  someMutation: () => {
    return "Hello Mutation";
  },
  someQuery: () => {
    return "Hello query";
  }
});

import Photo from "./models/Photo";
import User from "./models/User";
import Task from "./models/Task";

$auth.registerUserRegistrationCallback((userAuthentication: IUserAuthentication) => {
  console.log("user.registered", JSON.stringify(userAuthentication, null, 2));
});

$authProviderEmail.registerSendMailCallback((mail: IProofMailPayload) => {
  console.error("authProviderEmail.sendMailCallback", JSON.stringify(mail, null, 2));
});

(async () => {
  await $one.boot();

<<<<<<< HEAD
  console.log("### ORM");

  /*const queryRunner1 = $orm.createQueryRunner();
  await queryRunner1.connect();


  queryRunner1.startTransaction();
  const result = await queryRunner1.query(`SELECT * FROM "Photo";`);
  console.log(`result: ${JSON.stringify(result)}`);
  const result2 = await queryRunner1.query(`INSERT INTO public."Photo" (name) VALUES ('blub');`);
  console.log(`result2: ${JSON.stringify(result2)}`);
  const result3 = await queryRunner1.query(`SELECT * FROM "Photo";`);
  console.log(`result3: ${JSON.stringify(result3)}`);
  queryRunner1.commitTransaction();

=======
  const queryRunner1 = $orm.createQueryRunner();
  await queryRunner1.connect();

  // const result = await queryRunner1.query(`SELECT * FROM "Photo";`);
  // console.log(`result: ${JSON.stringify(result)}`);
  // const result2 = await queryRunner1.query(`INSERT INTO public."Photo" (name) VALUES ('blub');`);
  // console.log(`result2: ${JSON.stringify(result2)}`);
>>>>>>> 0ca8b370

  await queryRunner1.release(); */

  // const photo = new Photo();
  // photo.name = "Misha and the Bear";
  // await photo.save();
  // console.log("Photo has been saved");

  // const user = new User();
  // user.firstname = "David";
  // user.firstname = "Sparkles";
  // user.photo = photo;
  // await user.save();
  // console.log("User has been saved");

  // const task = new Task();
  // user.firstname = "David";
  // user.firstname = "Sparkles";
  // user.photo = photo;
  // await user.save();
  // console.log("User has been saved");

  /*const queryRunner = $orm.getConnection().createQueryRunner();
  await queryRunner.connect();

  const activities = await queryRunner.query("SELECT application_name FROM pg_stat_activity");
  console.log(`Activities: ${JSON.stringify(activities)}`);

  const photos = await Photo.find();
  console.log("Loaded photos: ", JSON.stringify(photos, null, 2));
  const users = await User.find();
  console.log("Loaded users: ", JSON.stringify(users, null, 2));
  const tasks = await Task.find();
  console.log("Loaded tasks: ", JSON.stringify(tasks, null, 2));*/

  // const task = tasks[0];
  // if (task != null) {
  //   console.log("Loaded task user: ", JSON.stringify(task.user, null, 2));
  //   console.log("Loaded task user with await: ", JSON.stringify(await task.user, null, 2));
  // }
})();<|MERGE_RESOLUTION|>--- conflicted
+++ resolved
@@ -43,23 +43,6 @@
 (async () => {
   await $one.boot();
 
-<<<<<<< HEAD
-  console.log("### ORM");
-
-  /*const queryRunner1 = $orm.createQueryRunner();
-  await queryRunner1.connect();
-
-
-  queryRunner1.startTransaction();
-  const result = await queryRunner1.query(`SELECT * FROM "Photo";`);
-  console.log(`result: ${JSON.stringify(result)}`);
-  const result2 = await queryRunner1.query(`INSERT INTO public."Photo" (name) VALUES ('blub');`);
-  console.log(`result2: ${JSON.stringify(result2)}`);
-  const result3 = await queryRunner1.query(`SELECT * FROM "Photo";`);
-  console.log(`result3: ${JSON.stringify(result3)}`);
-  queryRunner1.commitTransaction();
-
-=======
   const queryRunner1 = $orm.createQueryRunner();
   await queryRunner1.connect();
 
@@ -67,7 +50,6 @@
   // console.log(`result: ${JSON.stringify(result)}`);
   // const result2 = await queryRunner1.query(`INSERT INTO public."Photo" (name) VALUES ('blub');`);
   // console.log(`result2: ${JSON.stringify(result2)}`);
->>>>>>> 0ca8b370
 
   await queryRunner1.release(); */
 
