{
  "name": "soniq",
  "version": "1.0.0-dev.3",
  "description": "A PostgreSQL centric GraphQL Framework",
  "main": "index",
  "typings": "src/index",
  "engines": {
    "node": ">=14"
  },
  "scripts": {
    "build": "tsc",
    "eslint": "eslint . --ext .ts",
    "eslint-fix": "eslint . --ext .ts --fix",
    "test": "jest"
  },
  "eslintConfig": {
    "extends": "@soniq/eslint-config"
  },
  "jest": {},
  "repository": {
    "type": "git",
    "url": "git+https://github.com/fullstack-build/soniq.git"
  },
  "authors": [
    "Eugene Terehov <eugene@fullstack.build>",
    "Dustin Hoffner <dustin@fullstack.build>"
  ],
  "license": "MIT",
  "bugs": {
    "url": "https://github.com/fullstack-build/soniq/issues"
  },
  "homepage": "https://soniq.js.org",
  "devDependencies": {
    "@types/lodash": "~4.14.150",
    "@types/node": "^13.13.4",
    "@types/pg": "^7.14.3",
    "eslint": "^6.8.0",
    "prettier": "^2.0.5"
  },
  "dependencies": {
    "@soniq/eslint-config": "~1.0.0-dev.3",
    "ajv": "~6.12.2",
    "lodash": "~4.17.15",
    "pg": "~8.0.3",
    "reflect-metadata": "~0.1.13",
<<<<<<< HEAD
    "tslog": "~2.1.0",
    "tsyringe": "~4.3.0",
    "@zeit/ncc": "~0.22.3"
=======
    "tslog": "^2.5.0",
    "tsyringe": "~4.3.0",
    "nanoid": "~3.1.10"
>>>>>>> 62a570a2
  }
}<|MERGE_RESOLUTION|>--- conflicted
+++ resolved
@@ -43,14 +43,9 @@
     "lodash": "~4.17.15",
     "pg": "~8.0.3",
     "reflect-metadata": "~0.1.13",
-<<<<<<< HEAD
-    "tslog": "~2.1.0",
-    "tsyringe": "~4.3.0",
-    "@zeit/ncc": "~0.22.3"
-=======
+    "@zeit/ncc": "~0.22.3",
     "tslog": "^2.5.0",
     "tsyringe": "~4.3.0",
     "nanoid": "~3.1.10"
->>>>>>> 62a570a2
   }
 }