--- conflicted
+++ resolved
@@ -52,26 +52,17 @@
   koa-session: 5.13.1
   lint-staged: 10.1.7
   luxon: 1.24.1
-<<<<<<< HEAD
   moment: 2.27.0
-=======
   nanoid: 3.1.10
->>>>>>> 62a570a2
   onchange: 7.0.2
   passport-local: 1.0.0
   pg: 8.0.3
   prettier: 2.0.5
   pretty-error: 2.1.1
   reflect-metadata: 0.1.13
-<<<<<<< HEAD
-  sodium-native: 2.4.9
-  ts-node: 8.9.1
-  tslog: 2.1.2
-=======
   sodium-native: 3.2.0
   ts-node: 8.9.1
   tslog: 2.5.0
->>>>>>> 62a570a2
   tsyringe: 4.3.0
   typescript: 3.9.5
   uuid-validate: 0.0.3
@@ -439,17 +430,10 @@
     dev: false
     resolution:
       integrity: sha512-RfG2EuSc+nv/E+xbDSLW8KCoeri/3AkqwVPuENfF/DctllRoXhooboO//Sw7yFtkLvj7nG7O1H3JcZmoTQz8nQ==
-<<<<<<< HEAD
   /@types/lodash/4.14.156:
     dev: false
     resolution:
       integrity: sha512-l2AgHXcKUwx2DsvP19wtRPqZ4NkONjmorOdq4sMcxIjqdIuuV/ULo2ftuv4NUpevwfW7Ju/UKLqo0ZXuEt/8lQ==
-=======
-  /@types/lodash/4.14.155:
-    dev: false
-    resolution:
-      integrity: sha512-vEcX7S7aPhsBCivxMwAANQburHBtfN9RdyXFk84IJmu2Z4Hkg1tOFgaslRiEqqvoLtbCBi6ika1EMspE+NZ9Lg==
->>>>>>> 62a570a2
   /@types/long/4.0.1:
     dev: false
     resolution:
@@ -786,7 +770,6 @@
     dependencies:
       apollo-server-env: 2.4.4
       graphql-extensions: 0.12.3
-<<<<<<< HEAD
     dev: false
     engines:
       node: '>=6.0'
@@ -799,8 +782,6 @@
       apollo-server-env: 2.4.4
       graphql: 0.13.2
       graphql-extensions: /graphql-extensions/0.12.3/graphql@0.13.2
-=======
->>>>>>> 62a570a2
     dev: false
     engines:
       node: '>=6.0'
@@ -971,7 +952,6 @@
       apollo-server-types: 0.4.1-alpha.0
       async-retry: 1.3.1
       graphql-extensions: 0.12.3
-<<<<<<< HEAD
     dev: false
     engines:
       node: '>=6.0'
@@ -990,8 +970,6 @@
       async-retry: 1.3.1
       graphql: 0.13.2
       graphql-extensions: /graphql-extensions/0.12.3/graphql@0.13.2
-=======
->>>>>>> 62a570a2
     dev: false
     engines:
       node: '>=6.0'
@@ -1043,7 +1021,6 @@
     resolution:
       integrity: sha512-bYgDh71jFfHKO9ioGlxnnoSYgpNp6LRl+/QHTx6tktQEN0Z+AdpkOKFNCHO/pRU/4vSqV5wuIhxhnCecxJQrMA==
   /apollo-graphql/0.4.5:
-<<<<<<< HEAD
     dependencies:
       apollo-env: 0.6.5
       lodash.sortby: 4.7.0
@@ -1055,8 +1032,6 @@
     resolution:
       integrity: sha512-0qa7UOoq7E71kBYE7idi6mNQhHLVdMEDInWk6TNw3KsSWZE2/I68gARP84Mj+paFTO5NYuw1Dht66PVX76Cc2w==
   /apollo-graphql/0.4.5/graphql@0.13.2:
-=======
->>>>>>> 62a570a2
     dependencies:
       apollo-env: 0.6.5
       graphql: 0.13.2
@@ -1480,7 +1455,6 @@
     dependencies:
       apollo-server-env: 2.4.4
       graphql-extensions: 0.12.3
-<<<<<<< HEAD
     dev: false
     engines:
       node: '>=4.0'
@@ -1493,8 +1467,6 @@
       apollo-server-env: 2.4.4
       graphql: 0.13.2
       graphql-extensions: /graphql-extensions/0.12.3/graphql@0.13.2
-=======
->>>>>>> 62a570a2
     dev: false
     engines:
       node: '>=4.0'
@@ -2285,7 +2257,6 @@
       prettier: '>=1.13.0'
     resolution:
       integrity: sha512-jZDa8z76klRqo+TdGDTFJSavwbnWK2ZpqGKNZ+VvweMW516pDUMmQ2koXvxEE4JhzNvTv+radye/bWGBmA6jmg==
-<<<<<<< HEAD
   /eslint-plugin-prettier/3.1.4/eslint@6.8.0:
     dependencies:
       eslint: 6.8.0
@@ -2299,8 +2270,6 @@
       prettier: '>=1.13.0'
     resolution:
       integrity: sha512-jZDa8z76klRqo+TdGDTFJSavwbnWK2ZpqGKNZ+VvweMW516pDUMmQ2koXvxEE4JhzNvTv+radye/bWGBmA6jmg==
-=======
->>>>>>> 62a570a2
   /eslint-plugin-prettier/3.1.4/eslint@6.8.0+prettier@2.0.5:
     dependencies:
       eslint: 6.8.0
@@ -2678,7 +2647,6 @@
       graphql: ^0.12.0 || ^0.13.0 || ^14.0.0 || ^15.0.0
     resolution:
       integrity: sha512-W7iT0kzlwTiZU7fXfw9IgWnsqVj7EFLd0/wVcZZRAbR8L3f4+YsGls0oxKdsrvYBnbG347BXKQmIyo6GTEk4XA==
-<<<<<<< HEAD
   /graphql-extensions/0.12.3/graphql@0.13.2:
     dependencies:
       '@apollographql/apollo-tools': 0.4.8
@@ -2693,8 +2661,6 @@
       graphql: ^0.12.0 || ^0.13.0 || ^14.0.0 || ^15.0.0
     resolution:
       integrity: sha512-W7iT0kzlwTiZU7fXfw9IgWnsqVj7EFLd0/wVcZZRAbR8L3f4+YsGls0oxKdsrvYBnbG347BXKQmIyo6GTEk4XA==
-=======
->>>>>>> 62a570a2
   /graphql-extensions/0.5.4:
     dependencies:
       '@apollographql/apollo-tools': 0.3.7
@@ -4440,11 +4406,7 @@
     dev: false
     requiresBuild: true
     resolution:
-<<<<<<< HEAD
-      integrity: sha512-mbkiyA2clyfwAyOFIzMvsV6ny2KrKEIhFVASJxWfsmgfUEymgLIS2MLHHcGIQMkrcKhPErRaMR5Dzv0EEn+BWg==
-=======
       integrity: sha512-8aq/vQSegLwsRch8Sb/Bpf9aAqlNe5dp0+NVhb9UjHv42zDZ0D5zX3wBRUbXK9Ejum9uZE6DUgT4vVLlUFRBWg==
->>>>>>> 62a570a2
   /source-map-support/0.5.19:
     dependencies:
       buffer-from: 1.1.1
@@ -4726,7 +4688,6 @@
       typescript: '>=2.7'
     resolution:
       integrity: sha512-yrq6ODsxEFTLz0R3BX2myf0WBCSQh9A+py8PBo1dCzWIOcvisbyH6akNKqDHMgXePF2kir5mm5JXJTH3OUJYOQ==
-<<<<<<< HEAD
   /ts-node/8.9.1/typescript@3.9.5:
     dependencies:
       arg: 4.1.3
@@ -4744,28 +4705,18 @@
       typescript: '>=2.7'
     resolution:
       integrity: sha512-yrq6ODsxEFTLz0R3BX2myf0WBCSQh9A+py8PBo1dCzWIOcvisbyH6akNKqDHMgXePF2kir5mm5JXJTH3OUJYOQ==
-=======
->>>>>>> 62a570a2
   /tslib/1.13.0:
     dev: false
     resolution:
       integrity: sha512-i/6DQjL8Xf3be4K/E6Wgpekn5Qasl1usyw++dAA35Ue5orEn65VIxOA+YvNNl9HV3qv70T7CNwjODHZrLwvd1Q==
-<<<<<<< HEAD
-  /tslog/2.1.2:
-=======
   /tslog/2.5.0:
->>>>>>> 62a570a2
     dependencies:
       source-map-support: 0.5.19
     dev: false
     engines:
       node: '>=10'
     resolution:
-<<<<<<< HEAD
-      integrity: sha512-plWfzXZuOZ0PTsBZf/Q+/79dEKdhXb+4wPzIMGgy/ejoQfISIV7F2htUx4eF5k9wYfQHoOrtV8lYJI3tjv6omw==
-=======
       integrity: sha512-K5FeBJVZ1vL/OOJjJuXPb0AHcA0ldNeoG89IdcJkxtW6i0REpS3X/ZCTC9fDDSMCXA7NciHkYbzoGl3auqrxcA==
->>>>>>> 62a570a2
   /tsscmp/1.0.6:
     dev: false
     engines:
@@ -5008,11 +4959,7 @@
       '@types/koa-passport': 4.0.2
       '@types/koa-router': 7.4.1
       '@types/koa-session': 5.10.2
-<<<<<<< HEAD
       '@types/lodash': 4.14.156
-=======
-      '@types/lodash': 4.14.155
->>>>>>> 62a570a2
       '@types/luxon': 1.24.0
       '@types/node': 13.13.12
       '@types/sodium-native': 2.3.5
@@ -5041,13 +4988,8 @@
     dependencies:
       '@rushstack/eslint-config': /@rushstack/eslint-config/0.5.8/eslint@6.8.0
       eslint: 6.8.0
-<<<<<<< HEAD
       eslint-config-prettier: /eslint-config-prettier/6.11.0/eslint@6.8.0
       eslint-plugin-prettier: /eslint-plugin-prettier/3.1.4/eslint@6.8.0
-=======
-      eslint-config-prettier: 6.11.0
-      eslint-plugin-prettier: 3.1.4
->>>>>>> 62a570a2
     dev: false
     name: '@rush-temp/eslint-config'
     resolution:
@@ -5058,13 +5000,8 @@
     dependencies:
       '@types/node': 13.13.12
       eslint: 6.8.0
-<<<<<<< HEAD
       eslint-config-prettier: /eslint-config-prettier/6.11.0/eslint@6.8.0
       eslint-plugin-prettier: /eslint-plugin-prettier/3.1.4/eslint@6.8.0+prettier@2.0.5
-=======
-      eslint-config-prettier: 6.11.0
-      eslint-plugin-prettier: 3.1.4
->>>>>>> 62a570a2
       prettier: 2.0.5
     dev: false
     name: '@rush-temp/example_module'
@@ -5074,32 +5011,19 @@
     version: 0.0.0
   'file:projects/examples_01.tgz':
     dependencies:
-<<<<<<< HEAD
       '@rushstack/eslint-config': /@rushstack/eslint-config/0.5.8/eslint@6.8.0+typescript@3.9.5
-=======
-      '@rushstack/eslint-config': 0.5.8
->>>>>>> 62a570a2
       '@types/node': 13.13.12
       debug: 4.1.1
       debug-trace: 2.2.3
       dotenv: 8.2.0
       eslint: 6.8.0
-<<<<<<< HEAD
       eslint-config-prettier: /eslint-config-prettier/6.11.0/eslint@6.8.0
       eslint-plugin-prettier: /eslint-plugin-prettier/3.1.4/eslint@6.8.0+prettier@2.0.5
-=======
-      eslint-config-prettier: 6.11.0
-      eslint-plugin-prettier: 3.1.4
->>>>>>> 62a570a2
       lint-staged: 10.1.7
       onchange: 7.0.2
       prettier: 2.0.5
       pretty-error: 2.1.1
-<<<<<<< HEAD
       ts-node: /ts-node/8.9.1/typescript@3.9.5
-=======
-      ts-node: 8.9.1
->>>>>>> 62a570a2
       typescript: 3.9.5
     dev: false
     name: '@rush-temp/examples_01'
@@ -5109,34 +5033,21 @@
     version: 0.0.0
   'file:projects/examples_02.tgz':
     dependencies:
-<<<<<<< HEAD
       '@rushstack/eslint-config': /@rushstack/eslint-config/0.5.8/eslint@6.8.0+typescript@3.9.5
-=======
-      '@rushstack/eslint-config': 0.5.8
->>>>>>> 62a570a2
       '@types/node': 13.13.12
       debug: 4.1.1
       debug-trace: 2.2.3
       dotenv: 8.2.0
       eslint: 6.8.0
-<<<<<<< HEAD
       eslint-config-prettier: /eslint-config-prettier/6.11.0/eslint@6.8.0
       eslint-plugin-prettier: /eslint-plugin-prettier/3.1.4/eslint@6.8.0+prettier@2.0.5
-=======
-      eslint-config-prettier: 6.11.0
-      eslint-plugin-prettier: 3.1.4
->>>>>>> 62a570a2
       lint-staged: 10.1.7
       lodash: 4.17.15
       moment: 2.27.0
       onchange: 7.0.2
       prettier: 2.0.5
       pretty-error: 2.1.1
-<<<<<<< HEAD
       ts-node: /ts-node/8.9.1/typescript@3.9.5
-=======
-      ts-node: 8.9.1
->>>>>>> 62a570a2
       typescript: 3.9.5
     dev: false
     name: '@rush-temp/examples_02'
@@ -5150,11 +5061,7 @@
       '@types/graphql-type-json': 0.3.2
       '@types/koa-compose': 3.2.5
       '@types/koa-mount': 3.0.1
-<<<<<<< HEAD
       '@types/lodash': 4.14.156
-=======
-      '@types/lodash': 4.14.155
->>>>>>> 62a570a2
       '@types/node': 13.13.12
       '@types/uuid': 7.0.4
       '@types/uuid-validate': 0.0.1
@@ -5189,13 +5096,8 @@
       '@types/koa-compress': 2.0.9
       '@types/node': 13.13.12
       eslint: 6.8.0
-<<<<<<< HEAD
       eslint-config-prettier: /eslint-config-prettier/6.11.0/eslint@6.8.0
       eslint-plugin-prettier: /eslint-plugin-prettier/3.1.4/eslint@6.8.0+prettier@2.0.5
-=======
-      eslint-config-prettier: 6.11.0
-      eslint-plugin-prettier: 3.1.4
->>>>>>> 62a570a2
       koa: 2.11.0
       koa-compose: 4.1.0
       koa-compress: 4.0.1
@@ -5208,11 +5110,7 @@
     version: 0.0.0
   'file:projects/soniq.tgz':
     dependencies:
-<<<<<<< HEAD
       '@types/lodash': 4.14.156
-=======
-      '@types/lodash': 4.14.155
->>>>>>> 62a570a2
       '@types/node': 13.13.12
       '@types/pg': 7.14.3
       '@zeit/ncc': 0.22.3
@@ -5223,20 +5121,12 @@
       pg: 8.0.3
       prettier: 2.0.5
       reflect-metadata: 0.1.13
-<<<<<<< HEAD
-      tslog: 2.1.2
-=======
       tslog: 2.5.0
->>>>>>> 62a570a2
       tsyringe: 4.3.0
     dev: false
     name: '@rush-temp/soniq'
     resolution:
-<<<<<<< HEAD
-      integrity: sha512-h+b0CxhgigXx1OLpf6t2dI/ceJ5v9F8MejxroSK9FGO2pazgQsWlvYThbRYEDxMzHzZuWvGU/1LlcOrfK0aC/Q==
-=======
-      integrity: sha512-gpmvUykHO3UeAEVFISvfq5+Rz+fG8Wu7JakaicLZyxdTTF+zxN/Do42DY5YjgoCKBYvrod09gq8Z0b05RWPD1A==
->>>>>>> 62a570a2
+      integrity: sha512-yp1BevrA/s45HJUZhcBhvSBDxcPKS7bR2ADLwT3yaLZwrDP0vGuT7tWKM5t4sM6HlGSOU7pjHgbfy6fdnNt2Ww==
       tarball: 'file:projects/soniq.tgz'
     version: 0.0.0
 registry: 'https://registry.npmjs.org/'
@@ -5296,22 +5186,15 @@
   koa-session: ^5.12.2
   lint-staged: ~10.1.7
   luxon: ^1.17.1
-<<<<<<< HEAD
   moment: ~2.27.0
-=======
   nanoid: ~3.1.10
->>>>>>> 62a570a2
   onchange: ^7.0.2
   passport-local: ^1.0.0
   pg: ~8.0.3
   prettier: ^2.0.4
   pretty-error: ^2.1.1
   reflect-metadata: ~0.1.13
-<<<<<<< HEAD
-  sodium-native: ^2.4.2
-=======
   sodium-native: ~3.2.0
->>>>>>> 62a570a2
   ts-node: ~8.9.1
   tslog: ^2.5.0
   tsyringe: ~4.3.0
