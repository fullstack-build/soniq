{
  "name": "fullstack-one-repo",
  "version": "0.1.0",
  "description": "PostgreSQL, Node.js, GraphQL, TypeScript, API Framework",
  "engines": {
    "node": ">=10",
    "npm": ">=8"
  },
  "main": "packages/server/main",
  "scripts": {
<<<<<<< HEAD
    "start": "echo \"Error: no start specified\" && exit 1",
    "tslint": "tslint-config-prettier-check ./tslint.json && prettier --write '**/*.ts' && tslint --project '.' --fix",
    "test": "lerna run test --scope @fullstack-one/config",
    "coverage": "lerna run coverage --scope @fullstack-one/config",
=======
    "fix-style": "tslint-config-prettier-check ./tslint.json && npm run prettier && npm run tslint-fix",
    "prettier": "prettier --write **/*.ts",
    "tslint-fix": "tslint --project . --fix",
    "tslint": "tslint --project .",
    "test": "mocha -r ts-node/register test/*.ts",
>>>>>>> a8e7337c
    "lerna": "lerna bootstrap && lerna link --force-local",
    "lerna-publish": "lerna publish",
    "link": "sh scripts/dev.sh",
    "build": "npm run cleanDistFolders && sh scripts/buildall.sh",
    "cleanNodeModules": "sh scripts/cleanNodeModules.sh",
    "cleanDistFolders": "sh scripts/cleanDistFolders.sh",
    "reinstall": "rm -rf examples/fullstack-one-example/node_modules/ examples/fullstack-one-example/package-lock.json && npm run cleanDistFolders && npm run cleanNodeModules && npm run link && npm run build"
  },
  "repository": {
    "type": "git",
    "url": "git+https://github.com/fullstack-build/fullstack.one.git"
  },
  "keywords": [
    "PostgreSQL",
    "Node.js",
    "GraphQL",
    "TypeScript",
    "API",
    "Framework"
  ],
  "authors": [
    "Eugene Terehov <eugene@fullstack.build>",
    "Dustin Hoffner <dustin@fullstack.build>"
  ],
  "license": "MIT",
  "bugs": {
    "url": "https://github.com/fullstack-build/fullstack.one/issues"
  },
  "homepage": "https://github.com/fullstack-build/fullstack.one#readme",
  "devDependencies": {
    "@types/node": "^8.10.37",
    "git-hooks": "^1.1.10",
    "lerna": "^2.11.0",
    "prettier": "^1.15.1",
    "ts-node-dev": "^1.0.0-pre.30",
    "tslint": "^5.11.0",
    "tslint-config-airbnb": "^5.9.2",
    "tslint-config-prettier": "^1.15.0",
    "tslint-plugin-prettier": "^2.0.1"
  },
  "dependencies": {
    "ts-node": "^3.3.0",
    "tslint-config-airbnb-base": "^0.1.0",
    "tsutils": "^2.28.0",
    "typescript": "^3.1.6"
  },
  "prettier": {
    "printWidth": 150,
    "tabWidth": 2,
    "useTabs": false,
    "semi": true,
    "singleQuote": false,
    "trailingComma": "none",
    "bracketSpacing": true,
    "arrowParens": "always"
  }
}<|MERGE_RESOLUTION|>--- conflicted
+++ resolved
@@ -8,18 +8,12 @@
   },
   "main": "packages/server/main",
   "scripts": {
-<<<<<<< HEAD
-    "start": "echo \"Error: no start specified\" && exit 1",
-    "tslint": "tslint-config-prettier-check ./tslint.json && prettier --write '**/*.ts' && tslint --project '.' --fix",
-    "test": "lerna run test --scope @fullstack-one/config",
-    "coverage": "lerna run coverage --scope @fullstack-one/config",
-=======
     "fix-style": "tslint-config-prettier-check ./tslint.json && npm run prettier && npm run tslint-fix",
     "prettier": "prettier --write **/*.ts",
     "tslint-fix": "tslint --project . --fix",
     "tslint": "tslint --project .",
-    "test": "mocha -r ts-node/register test/*.ts",
->>>>>>> a8e7337c
+    "test": "lerna run test --scope @fullstack-one/config",
+    "coverage": "lerna run coverage --scope @fullstack-one/config",
     "lerna": "lerna bootstrap && lerna link --force-local",
     "lerna-publish": "lerna publish",
     "link": "sh scripts/dev.sh",
