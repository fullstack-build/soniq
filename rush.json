--- conflicted
+++ resolved
@@ -420,7 +420,6 @@
       "shouldPublish": true,
       "versionPolicyName": "soniq"
     },
-<<<<<<< HEAD
     {
       "packageName": "@soniq/graphql",
       "projectFolder": "modules/graphql",
@@ -430,12 +429,13 @@
     {
       "packageName": "@soniq/auth",
       "projectFolder": "modules/auth",
-=======
+      "shouldPublish": true,
+      "versionPolicyName": "soniq"
+    },
     // shared eslint config
     {
       "packageName": "@soniq/eslint-config",
       "projectFolder": "modules/eslint-config",
->>>>>>> f601a901
       "shouldPublish": true,
       "versionPolicyName": "soniq"
     },
