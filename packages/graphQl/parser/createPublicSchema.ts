import {
  IExpressions,
  IPermissions
} from '../interfaces';

import findDirectiveIndex from './findDirectiveIndex';
import getArgumentByName from './getArgumentByName';
import getBasicSchema from './getBasicSchema';
import getRelationForeignGqlTypeName from './getRelationForeignGqlTypeName';
import getRelationType from './getRelationType';
import parseObjectArgument from './parseObjectArgument';
import arrayToNamedArray from './arrayToNamedArray';
import getQueryArguments from './getQueryArguments';
import getTypesEnum from './getTypesEnum';
import getTypenamesField from './getTypenamesField';
import convertToInputType from './convertToInputType';
import mergeDeletePermissions from './mergeDeletePermissions';
import createIdField from './createIdField';
import createScalar from './createScalar';
import { log } from 'util';

import { introspectionQuery } from 'graphql';
import { graphiqlKoa } from 'apollo-server-koa/dist/koaApollo';

export default (classification: any, permissions: IPermissions, expressions: IExpressions, dbObject, $one) => {

  const {
    tables,
    otherDefinitions
  } = classification;

  // create new GraphQL document
  const graphQlDocument = {
    kind: 'Document',
    // definitions: [...otherDefinitions],
    definitions: JSON.parse(JSON.stringify(otherDefinitions))
  };

  // Add JSON Scalar
  graphQlDocument.definitions.push(createScalar('JSON'));

  const gQlTypes: any = {};
  const views = [];
  const expressionsByName = arrayToNamedArray(expressions);
  const queries = [];
  const mutations = [];
  const customFields = {};
  const viewSchemaName = $one.getConfig('db').viewSchemaName;

  const filteredPermissions = mergeDeletePermissions(permissions);

  // console.log('>>>>>>>>>>>>>>>>>>>>>>>>>>>>>>>>>>>>>>', JSON.stringify(dbObject.exposedNames, null, 2));

  // iterate over permissions
  // each permission will become a view
  Object.values(filteredPermissions).forEach((permission) => {
<<<<<<< HEAD
    const tableName = permission.table;
    // todo: CAN BE NULL => check and throw exception
    const table = tables[tableName];
=======
    const gqlTypeName = permission.gqlTypeName;
    // console.log('>>>>>', gqlTypeName, permission);
    // TODO: CAN BE NULL => check and throw exception
    const table = tables[gqlTypeName];
    const nativeTable = dbObject.exposedNames[gqlTypeName];
    const tableName = nativeTable.tableName;
    const schemaName = nativeTable.schemaName;
    // const tableView = { ... table };
>>>>>>> fdd33fff
    const tableView = JSON.parse(JSON.stringify(table));
    let viewName = gqlTypeName + '_' + permission.name;
    if (permission.type === 'CREATE' || permission.type === 'UPDATE') {
      viewName = permission.type.toLocaleLowerCase() + '_' + viewName;
    }
    if (permission.type === 'DELETE') {
      viewName = permission.type.toLocaleLowerCase() + '_' + gqlTypeName;
    }
    tableView.name.value = viewName;

    if (permission.type === 'UPDATE' && permission.fields.indexOf('id') < 0) {
      throw new Error('A update permission is required to include field "id". Please check permission "' + permission.name + '".');
    }

    const view: any = {
      gqlTypeName,
      tableName,
      schemaName,
      viewName,
      viewSchemaName,
      type: 'VIEW',
      fields: [],
      expressions: [],
      operation: permission.type,
      permission
    };

    // Create gQl Type for Table if it not already exists
    if (gQlTypes[gqlTypeName] == null) {
      gQlTypes[gqlTypeName] = {
        name: gqlTypeName,
        gqlTypeName,
        tableName,
        schemaName,
        viewName,
        viewSchemaName,
        fieldNames: [],
        typeNames: [],
        types: {},
        relationByField: {}
      };
    }

    // Add current type to list
    gQlTypes[gqlTypeName].types[viewName.toUpperCase()] = {
      viewName,
      viewSchemaName,
      typeName: viewName.toUpperCase(),
      gqlTypeName,
      fields: [],
      operation: permission.type,
      nativeFieldNames: []
    };

    if (permission.type === 'READ') {
      gQlTypes[gqlTypeName].typeNames.push(viewName.toUpperCase());
    } else {
      tableView.kind = 'GraphQLInputObjectType';
    }

    // filter required views
    // only allow fields with positive permissions
    tableView.fields = tableView.fields.filter((field) => {
      const fieldName = field.name.value;
      const isIncluded = permission.fields.indexOf(fieldName) >= 0;

      if (isIncluded && gQlTypes[gqlTypeName].fieldNames.indexOf(fieldName) < 0) {
        gQlTypes[gqlTypeName].fieldNames.push(fieldName);
      }

      gQlTypes[gqlTypeName].types[viewName.toUpperCase()].fields.push(fieldName);

      return isIncluded;
    });

    // new object: each table leads to 0..n views based on permissions
    // rename table to view
    Object.values(tableView.directives).forEach((directive) => {
      if (directive.name.value === 'table') {
        directive.name.value = 'view';
      }
    });

    const filterFieldsForMutation = [];
    const addIdFieldsForMutation = [];

    // Get fields and it's expressions
    Object.values(tableView.fields).forEach((field) => {
      const fieldName = field.name.value;
      let fieldAlreadyAddedAsSpecialType = false;

      const customDirectiveIndex = findDirectiveIndex(field, 'custom');
      const computedDirectiveIndex = findDirectiveIndex(field, 'computed');
      const relationDirectiveIndex = findDirectiveIndex(field, 'relation');

      // field is expression
      if (customDirectiveIndex !== -1) {
        const customDirective = field.directives[customDirectiveIndex];

        const resolverName = getArgumentByName(customDirective, 'resolver').value.value;
        const paramsNode = getArgumentByName(customDirective, 'params');
        let params = {};

        if (paramsNode != null) {
          params = parseObjectArgument(paramsNode);
        }

        const fieldKey = `${gqlTypeName}_${fieldName}`;

        // Add field to custom fields for resolving it seperate
        customFields[fieldKey] = {
          type: 'Field',
          typeName: gqlTypeName,
          fieldName,
          resolver: resolverName,
          params
        };

        // SQL expression returns always NULL for custom fields, to initialise them
        const fieldSql = `NULL::text AS "${fieldName}"`;

        fieldAlreadyAddedAsSpecialType = true;
        view.fields.push({
          name: fieldName,
          expression: fieldSql
        });

        // This field cannot be set with a generated mutation
        filterFieldsForMutation.push(fieldName);

        // Add native fields to gQlTypes
        gQlTypes[gqlTypeName].types[viewName.toUpperCase()].nativeFieldNames.push(fieldName);
      }

      // field is expression
      if (computedDirectiveIndex !== -1) {
        const computedDirective = field.directives[computedDirectiveIndex];

        const expressionName = getArgumentByName(computedDirective, 'expression').value.value;
        const paramsNode = getArgumentByName(computedDirective, 'params');
        let params = {};

        if (paramsNode != null) {
          params = parseObjectArgument(paramsNode);
        }

        if (expressionsByName[expressionName] == null) {
          throw new Error('Expression `' + expressionName + '` does not exist. You used it in table `' + permission.gqlTypeName + '`.');
        }

        const expressionContext = {
          gqlTypeName: permission.gqlTypeName,
          table: `"${schemaName}"."${tableName}"`,
          tableName,
          schemaName,
          field: fieldName,
          view: `"${viewSchemaName}"."${viewName}"`,
          viewName,
          viewSchemaName
        };

        const fieldExpression = expressionsByName[expressionName].generate(expressionContext, params);
        // expression to SQL
        const fieldSql = `(${fieldExpression}) AS "${fieldName}"`;

        fieldAlreadyAddedAsSpecialType = true;
        view.fields.push({
          name: fieldName,
          expression: fieldSql
        });

        // This field cannot be set with a generated mutation
        filterFieldsForMutation.push(fieldName);

        // Add native fields to gQlTypes
        gQlTypes[gqlTypeName].types[viewName.toUpperCase()].nativeFieldNames.push(fieldName);
      }

      // field is relation
      if (relationDirectiveIndex !== -1) {
        const relationDirective = field.directives[relationDirectiveIndex];

        const relationName = getArgumentByName(relationDirective, 'name').value.value;

        const relationFieldName = fieldName + 'Id';

        const foreignGqlTypeName = getRelationForeignGqlTypeName(field);
        const foreignNativeTable = dbObject.exposedNames[foreignGqlTypeName];

        gQlTypes[gqlTypeName].relationByField[fieldName] = {
          relationName,
          foreignGqlTypeName,
          foreignTableName: foreignNativeTable.tableName,
          foreignSchemaName: foreignNativeTable.schemaName,
          relationType: getRelationType(field),
          columnName: relationFieldName
        };

        // This field cannot be set with a mutation
        filterFieldsForMutation.push(fieldName);

        if (getRelationType(field) === 'ONE') {
          view.fields.push({
            name: fieldName,
            expression: `"${relationFieldName}"`
          });

          // Add relation-field-name to GQL Input for mutating it
          addIdFieldsForMutation.push(relationFieldName);
        }
        fieldAlreadyAddedAsSpecialType = true;

        gQlTypes[gqlTypeName].types[viewName.toUpperCase()].nativeFieldNames.push(fieldName + 'Id');
      }

      // add all normal fields (if not already added)
      if (!fieldAlreadyAddedAsSpecialType) {
        view.fields.push({
          name: fieldName,
          expression: `"${fieldName}"`
        });
        gQlTypes[gqlTypeName].types[viewName.toUpperCase()].nativeFieldNames.push(fieldName);
      }
    });

    // Add _typenames field into READ Views
    if (permission.type === 'READ') {
      view.fields.push({
        name: '_typenames',
        expression: `ARRAY['${viewName.toUpperCase()}'] AS _typenames`
      });
    }

    // creates SQL expressions for permission
    Object.values(permission.expressions).forEach((expression) => {
      if (expressionsByName[expression.name] == null) {
        throw new Error('Expression `' + expression.name + '` does not exist. You used it in table `' + permission.gqlTypeName + '`.');
      }
      // todo check if returnType is a boolean

      const expressionContext = {
        gqlTypeName: permission.gqlTypeName,
        table: `"${schemaName}"."${tableName}"`,
        tableName,
        schemaName,
        field: null,
        view: `"${viewSchemaName}"."${viewName}"`,
        viewName,
        viewSchemaName
      };

      const expressionSql = expressionsByName[expression.name].generate(expressionContext, expression.params || {});

      view.expressions.push(expressionSql);
    });

    // filter input fields
    // only allow fields that are mutable
    tableView.fields = tableView.fields.filter((field) => {
      const fieldName = field.name.value;
      const isIncluded = filterFieldsForMutation.indexOf(fieldName) >= 0;

      return !isIncluded;
    });

    // Add relation fields for mutations
    Object.values(addIdFieldsForMutation).forEach((fieldName) => {
      tableView.fields.push(createIdField(fieldName));
    });

    // Add view to GraphQl graphQlDocument
    if (permission.type === 'CREATE' || permission.type === 'UPDATE' || permission.type === 'DELETE') {
      // console.log('!!!!!!!!!!!!!!!!!!!!!!!!', JSON.stringify(tableView, null, 2))

      // const inputTypes = convertToInputType(tableView, otherDefinitions);

      tableView.kind = 'InputObjectTypeDefinition';

      graphQlDocument.definitions.push(tableView);

      let returnType = gqlTypeName;

      if (permission.type === 'DELETE') {
        returnType = 'ID';
      }

      mutations.push({
        name: viewName.toString(),
        type: permission.type,
        inputType: viewName,
        returnType,
        typesEnumName: (gqlTypeName + '_TYPES').toUpperCase(),
        viewName,
        viewSchemaName
      });
    }

    // Add view to views
    views.push(view);

  });

  // build GraphQL gQlTypes based on DB views
  Object.values(gQlTypes).forEach((gQlType) => {
    // console.log('>>>>>>', JSON.stringify(gQlType, null, 2))

    const gqlTypeName = gQlType.gqlTypeName;
    const typesEnumName = (gqlTypeName + '_TYPES').toUpperCase();
    const table = tables[gQlType.gqlTypeName];
    // new object: GraphQL definition for fusionView
    // const tableView = { ...table };
    const tableView = JSON.parse(JSON.stringify(table));

    tableView.name.value = gQlType.name;

    // Filter fields for gqlDefinition of the table
    tableView.fields = tableView.fields.filter((field) => {
      return gQlType.fieldNames.indexOf(field.name.value) >= 0;
    });

    // Add arguments to relation fields
    tableView.fields = tableView.fields.map((field, key) => {
      if (gQlType.relationByField[field.name.value]) {
        const foreignTypesEnumName = (gQlType.relationByField[field.name.value].foreignTableName + '_TYPES').toUpperCase();
        field.arguments = getQueryArguments(foreignTypesEnumName);
      }

      // Remove NonNullType because a field can be NULL if a user has no permissions
      if (field.type.kind === 'NonNullType') {
        field.type = field.type.type;
      }

      return field;
    });

    // Add _typenames field to type
    tableView.fields.push(getTypenamesField(typesEnumName));

    // Add types-enum definition of table to graphQlDocument
    graphQlDocument.definitions.push(getTypesEnum(typesEnumName, gQlType.typeNames));

    // Add table type to graphQlDocument
    graphQlDocument.definitions.push(tableView);

    queries.push({
      name: gqlTypeName.toString().toLowerCase() + 's',
      type: gqlTypeName,
      typesEnumName: (gqlTypeName + '_TYPES').toUpperCase()
    });

    /* Object.keys(gQlType.types).forEach((view, index) => {

    })); */
  });

  const basicSchema = getBasicSchema(queries, mutations);

  graphQlDocument.definitions = graphQlDocument.definitions.concat(basicSchema);

  return {
    document: graphQlDocument,
    views,
    gQlTypes,
    queries,
    mutations,
    customFields
  };
};<|MERGE_RESOLUTION|>--- conflicted
+++ resolved
@@ -54,11 +54,6 @@
   // iterate over permissions
   // each permission will become a view
   Object.values(filteredPermissions).forEach((permission) => {
-<<<<<<< HEAD
-    const tableName = permission.table;
-    // todo: CAN BE NULL => check and throw exception
-    const table = tables[tableName];
-=======
     const gqlTypeName = permission.gqlTypeName;
     // console.log('>>>>>', gqlTypeName, permission);
     // TODO: CAN BE NULL => check and throw exception
@@ -67,7 +62,6 @@
     const tableName = nativeTable.tableName;
     const schemaName = nativeTable.schemaName;
     // const tableView = { ... table };
->>>>>>> fdd33fff
     const tableView = JSON.parse(JSON.stringify(table));
     let viewName = gqlTypeName + '_' + permission.name;
     if (permission.type === 'CREATE' || permission.type === 'UPDATE') {
