import * as _ from 'lodash';

import { IDbObject, IMaxTwoRelations, IDbRelation } from '../core/IDbObject';

interface IExposedNames {
  [name: string]: {
    schemaName: string;
    tableName: string;
  };
}

// store all exposed GQl names and their underlying tables
const exposedNamesToTables: IExposedNames = {};

export const parseGraphQlJsonSchemaToDbObject = (graphQlJsonSchema): IDbObject => {
  const dbObject: IDbObject = {
    schemas: {},
    enums: {},
    relations: {}
  };
  parseGraphQlJsonNode(graphQlJsonSchema, dbObject);
  // return copy instead of ref
  return { ...dbObject };
};

// refDbObjectCurrentTable:
//  - ref to current parent table obj will be passed through all iterations after table was added
// refDbObjectCurrentTableColumn:
// - ref to current parent table column obj will be passed through all iterations
//   after table column was added
function parseGraphQlJsonNode(
  gQlSchemaNode,
  dbObjectNode,
  dbObject?,
  refDbObjectCurrentTable?,
  refDbObjectCurrentTableColumn?,
) {
  // ref to dbObject will be passed through all iterations
  const refDbObj = dbObject || dbObjectNode;

  // dynamic parser loader
  if (gQlSchemaNode == null || gQlSchemaNode.kind == null) {
    // ignore empty nodes or nodes without a kind
  } else if (GQL_JSON_PARSER[gQlSchemaNode.kind] == null) {
    process.stderr.write(
      'GraphQL.parser.error.unknown.type: ' + gQlSchemaNode.kind + '\n',
    );
  } else {
    // parse
    GQL_JSON_PARSER[gQlSchemaNode.kind](
      gQlSchemaNode,
      dbObjectNode,
      refDbObj,
      refDbObjectCurrentTable,
      refDbObjectCurrentTableColumn,
    );
  }
}

const GQL_JSON_PARSER = {
  // iterate over all type definitions
  Document: (gQlSchemaNode, dbObjectNode, refDbObj) => {

    // FIRST round:
    // create blank objects for all tables and enums (needed for validation of relationships)
    // but don't continue recursively
    Object.values(gQlSchemaNode.definitions).map((gQlJsonSchemaDocumentNode) => {
<<<<<<< HEAD
      // type
      if (gQlJsonSchemaDocumentNode.kind === 'ObjectTypeDefinition') {
        GQL_JSON_PARSER.ObjectTypeDefinition(gQlJsonSchemaDocumentNode, dbObjectNode, refDbObj, false);

      } else if (gQlJsonSchemaDocumentNode.kind === 'EnumTypeDefinition') {
        // convention: enums are global
        GQL_JSON_PARSER.EnumTypeDefinition(gQlJsonSchemaDocumentNode, dbObjectNode, refDbObj);
=======

      // If e.g. kind === 'TypeExtensionDefinition' there is no name
      if (gQlJsonSchemaDocumentNode.name != null) {

        const typeName = gQlJsonSchemaDocumentNode.name.value;
        // table
        if (gQlJsonSchemaDocumentNode.kind === 'ObjectTypeDefinition') {
          // create tableObject in dbObject
          refDbObj.tables[typeName] = {
            name: typeName,
            isDbModel: false,
            schemaName: 'public',
            constraints: {}
          };
        } else if (gQlJsonSchemaDocumentNode.kind === 'EnumTypeDefinition') {
          refDbObj.enums[typeName] = [];
        }

>>>>>>> 0383be60
      }

    });

    // SECOND round:
    // parse all documents recursively
    Object.values(gQlSchemaNode.definitions).map((gQlJsonSchemaDocumentNode) => {
      parseGraphQlJsonNode(gQlJsonSchemaDocumentNode, dbObjectNode, refDbObj);
    });
  },

  // parse Type Definitions
  ObjectTypeDefinition: (gQlSchemaDocumentNode, dbObjectNode, refDbObj, continueRecursively: boolean = true) => {

    const typeName = gQlSchemaDocumentNode.name.value;

    // find table directive
    const dbDirective = gQlSchemaDocumentNode.directives.filter((directive) => {
      return (directive.kind === 'Directive' && directive.name.value === 'table');
    })[0];

    const schemaAndTableName = dbDirective.arguments.reduce((result, argument) => {
      result.schemaName = (argument.name.value === 'schemaName') ? argument.value.value : result.schemaName;
      result.tableName = (argument.name.value === 'tableName') ? argument.value.value : result.tableName;
      return result;
    },                                                      { schemaName: null, tableName: null });

    const schemaName  = schemaAndTableName.schemaName || 'public';
    const tableName   = schemaAndTableName.tableName || typeName;

    // find or create schema
    refDbObj.schemas[schemaName] = refDbObj.schemas[schemaName] || {
      tables:{},
      views: []
    };

    // find or create table in schema
    // and save ref to tableObject for recursion
    const refDbObjectCurrentTable = refDbObj.schemas[schemaName].tables[tableName] = refDbObj.schemas[schemaName].tables[tableName] || {
      schemaName,
      name: tableName,
      description: null,
      constraints: {}
    };

    // add exposed name to list with reference to underlying table
    exposedNamesToTables[typeName] = {
      schemaName: refDbObjectCurrentTable.schemaName,
      tableName: refDbObjectCurrentTable.name
    };

    // stop here in first round
    if (!continueRecursively) {
      return;
    }

    // parse ObjectType properties
    Object.values(gQlSchemaDocumentNode).map((gQlSchemaDocumentNodeProperty) => {
      // iterate over sub nodes (e.g. intefaces, fields, directives
      if (Array.isArray(gQlSchemaDocumentNodeProperty)) {
        Object.values(gQlSchemaDocumentNodeProperty).map((gQlSchemaDocumentSubnode) => {
            // parse sub node
            parseGraphQlJsonNode(
              gQlSchemaDocumentSubnode,
              refDbObjectCurrentTable,
              refDbObj,
              refDbObjectCurrentTable,
            );
          },
        );
      }
    });
  },

  // parse EnumType
  EnumTypeDefinition: (gQlEnumTypeDefinitionNode,
                       dbObjectNode,
                       refDbObj) => {
    const enumName = gQlEnumTypeDefinitionNode.name.value;
    const enumValues = gQlEnumTypeDefinitionNode.values.reduce((values, gQlEnumTypeDefinitionNodeValue) => {
      values.push(gQlEnumTypeDefinitionNodeValue.name.value);
      return values;
    },                                                         []);

    // convention enums are DB wide
    dbObjectNode.enums[enumName] = enumValues;
  },

  // parse Directive
  Directive: (gQlDirectiveNode,
              dbObjectNode,
              refDbObj,
              refDbObjectCurrentTable,
              refDbObjectCurrentTableColumn) => {
    const directiveKind = gQlDirectiveNode.name.value;
    switch (directiveKind) {
      case 'table':
        // nothing to do here -> has been done in ObjectTypeDefinition
        break;
      case 'isUnique':

        addConstraint('UNIQUE',
                      gQlDirectiveNode,
                      dbObjectNode,
                      refDbObj,
                      refDbObjectCurrentTable,
                      refDbObjectCurrentTableColumn);
        break;
      case 'check': // native PG check constraint
        // iterate over all constraints
        gQlDirectiveNode.arguments.forEach((argument) => {
          addConstraint('CHECK',
                        argument,
                        dbObjectNode,
                        refDbObj,
                        refDbObjectCurrentTable,
                        refDbObjectCurrentTableColumn);
        });
        break;
      case 'validate': // validate constraint

        // iterate over all constraints
        gQlDirectiveNode.arguments.forEach((argument) => {
          addConstraint('validate',
                        argument,
                        dbObjectNode,
                        refDbObj,
                        refDbObjectCurrentTable,
                        refDbObjectCurrentTableColumn);
        });
        break;
      case 'computed': // mark as computed
        dbObjectNode.type = 'computed';
        break;
      case 'custom': // mark as customResolver
        dbObjectNode.type = 'customResolver';
        break;
      case 'type': // override type with PG native type
        const customType = _.get(gQlDirectiveNode, 'arguments[0].value.value');
        // detect known PG types
        switch (customType) {
          case 'Date':
            dbObjectNode.type = 'date';
            break;
          default:
            dbObjectNode.type = 'customType';
            dbObjectNode.customType = customType;
            break;
        }
        break;
      case 'default': // set default value
        setDefaultValueForColumn(gQlDirectiveNode,
                                 dbObjectNode,
                                 refDbObj,
                                 refDbObjectCurrentTable,
                                 refDbObjectCurrentTableColumn);
        break;
      default:
        process.stderr.write(
          'GraphQL.parser.error.unknown.directive.kind: ' +
          refDbObjectCurrentTable.name + '.' + refDbObjectCurrentTableColumn.name + '.' + directiveKind + '\n',
        );
        break;
    }
  },

  // parse FieldDefinition Definitions
  FieldDefinition: (
    gQlFieldDefinitionNode,
    dbObjectNode,
    refDbObj,
    refDbObjectCurrentTable,
  ) => {
    // create columns object if not set already
    dbObjectNode.columns = dbObjectNode.columns || {};

    // check if column is relation
    if (_.get(gQlFieldDefinitionNode, 'directives[0].name.value') === 'relation') {
      // handle relation
     relationBuilderHelper(
        gQlFieldDefinitionNode,
        dbObjectNode,
        refDbObj,
        refDbObjectCurrentTable
      );
    } else {
      // handle normal column

      const newField = {
        name: null,
        type: null,
        description: null
      };

      // parse FieldDefinition properties
      Object.values(gQlFieldDefinitionNode).map((gQlSchemaFieldNodeProperty) => {
        if (
          typeof gQlSchemaFieldNodeProperty === 'object' &&
          !Array.isArray(gQlSchemaFieldNodeProperty)
        ) { // object

          // parse sub node
          parseGraphQlJsonNode(
            gQlSchemaFieldNodeProperty,
            newField,
            refDbObj,
            refDbObjectCurrentTable,
            newField,
          );
        } else if (
          typeof gQlSchemaFieldNodeProperty === 'object' &&
          !!Array.isArray(gQlSchemaFieldNodeProperty)
        ) { // array

          // iterate over sub nodes (e.g. arguments, directives
          Object.values(gQlSchemaFieldNodeProperty).map((gQlSchemaFieldSubnode) => {
              // parse sub node
              parseGraphQlJsonNode(
                gQlSchemaFieldSubnode,
                newField,
                refDbObj,
                refDbObjectCurrentTable,
                newField,
              );
            },
          );
        }
      });

      // add new column ref to dbObject
      // newField will now update data in the dbObject through this ref
      dbObjectNode.columns[newField.name] = newField;
    }

  },

  // parse Name kind
  Name: (
    gQlSchemaNode,
    dbObjectNode,
    refDbObj,
    refDbObjectCurrentTable,
    refDbObjectCurrentTableColumn,
  ) => {
    if (gQlSchemaNode != null && dbObjectNode != null) {
      // set column name
      dbObjectNode.name = gQlSchemaNode.value;
    }
  },

  // parse NamedType kind
  NamedType: (
    gQlSchemaNode,
    dbObjectNode,
    refDbObj,
    refDbObjectCurrentTable,
    refDbObjectCurrentTableColumn,
  ) => {
    const columnType = gQlSchemaNode.name.value.toLocaleLowerCase();
    dbObjectNode.type = 'varchar';
    // types
    // GraphQl: http://graphql.org/graphql-js/basic-types/
    // PG: https://www.postgresql.org/docs/current/static/datatype.html
    switch (columnType) {
      case 'id':
        // set type to uuid
        dbObjectNode.type = 'uuid';
        dbObjectNode.defaultValue = {
          isExpression: true,
          value: 'uuid_generate_v4()'
        };
        // add new PK constraint
        addConstraint('PRIMARY KEY',
                      gQlSchemaNode,
                      dbObjectNode,
                      refDbObj,
                      refDbObjectCurrentTable,
                      refDbObjectCurrentTableColumn);
        break;
      case 'string':
        dbObjectNode.type = 'varchar';
        break;
      case 'int':
        dbObjectNode.type = 'int';
        break;
      case 'float':
        dbObjectNode.type = 'float8';
        break;
      case 'boolean':
        dbObjectNode.type = 'bool';
        break;
      case 'json':
        dbObjectNode.type = 'jsonb';
        break;
      default:
        // check dynamic types
        // enum?
        const enumNames = Object.keys(refDbObj.enums);
        const enumNamesInLowerCase = enumNames.map(enumName => enumName.toLowerCase());
        const typeEnumIndex = enumNamesInLowerCase.indexOf(columnType);
        if (typeEnumIndex !== -1) {
          // enum
          dbObjectNode.type = 'enum';
          dbObjectNode.customType = enumNames[typeEnumIndex];
        } else {
          // unknown type
          process.stderr.write(
            'GraphQL.parser.error.unknown.field.type: ' + refDbObjectCurrentTable.name + '.' + columnType + '\n',
          );
        }
        break;
    }

  },

  // parse NonNullType kind
  NonNullType: (
    gQlSchemaNode,
    dbObjectNode,
    refDbObj,
    refDbObjectCurrentTable,
    refDbObjectCurrentTableColumn,
  ) => {
    // add new constraint
    addConstraint('not_null',
                  gQlSchemaNode,
                  dbObjectNode,
                  refDbObj,
                  refDbObjectCurrentTable,
                  refDbObjectCurrentTableColumn);

    // parse sub type
    if (gQlSchemaNode.type != null) {
      const gQlSchemaTypeNode = gQlSchemaNode.type;
      parseGraphQlJsonNode(
        gQlSchemaTypeNode,
        dbObjectNode,
        refDbObj,
        refDbObjectCurrentTable,
        refDbObjectCurrentTableColumn,
      );
    }
  },

  // set list type
  ListType: (
    gQlSchemaTypeNode,
    dbObjectNode,
    refDbObj,
    refDbObjectCurrentTable,
    refDbObjectCurrentTableColumn,
  ) => {
    dbObjectNode.type = 'jsonb';
    dbObjectNode.defaultValue = {};
  },

  // parse Argument
  Argument: (
    gQlNode,
    dbObjectNode,
    refDbObj,
    refDbObjectCurrentTable,
    refDbObjectCurrentTableColumn,
  ) => {
    // set argument name and value
    if (gQlNode != null && dbObjectNode != null) {
      dbObjectNode[gQlNode.name.value] = gQlNode.value.value;
    }
  }
};

function setDefaultValueForColumn(gQlSchemaNode,
                                  dbObjectNode,
                                  refDbObj,
                                  refDbObjectCurrentTable,
                                  refDbObjectCurrentTableColumn) {

  const isExpression = (_.get(gQlSchemaNode, 'arguments[0].name.value').toLocaleLowerCase() === 'expression');
  const defaultValue = _.get(gQlSchemaNode, 'arguments[0].value.value');
  // add default object to column
  refDbObjectCurrentTableColumn.defaultValue = {
    isExpression,
    value: defaultValue
  };

}

function addConstraint(pConstraintType,
                       gQlSchemaNode,
                       dbObjectNode,
                       refDbObj,
                       refDbObjectCurrentTable,
                       refDbObjectCurrentTableColumn) {

  let constraintType = pConstraintType;
  let constraintName  = null;
  let options         = {};
  let linkToColumn    = null;
  switch (constraintType) {
    case 'not_null':
      constraintName = `${refDbObjectCurrentTable.name}_${refDbObjectCurrentTableColumn.name}_not_null`;
      // link this constraint to a column
      linkToColumn  = refDbObjectCurrentTableColumn.name;
      break;
    case 'UNIQUE':
      constraintName = `${refDbObjectCurrentTable.name}_${refDbObjectCurrentTableColumn.name}_key`;
      // named unique constraint - override
      if (gQlSchemaNode.arguments[0] != null && gQlSchemaNode.arguments[0].name.value === 'name') {
        const namedConstraintName = gQlSchemaNode.arguments[0].value.value;
        constraintName = `${refDbObjectCurrentTable.name}_${namedConstraintName}_key`;
      }
      // link this constraint to a column
      linkToColumn  = refDbObjectCurrentTableColumn.name;
      break;
    case 'PRIMARY KEY':
      constraintName = `${refDbObjectCurrentTable.name}_${refDbObjectCurrentTableColumn.name}_pkey`;
      // link this constraint to a column
      linkToColumn  = refDbObjectCurrentTableColumn.name;
      break;
    case 'CHECK':
      const checkName = gQlSchemaNode.name.value;
      options = {
        param1: gQlSchemaNode.value.value
      };
      constraintName = `${refDbObjectCurrentTable.name}_${checkName}_check`;
      break;
    case 'validate':
      constraintType = 'CHECK'; // validate turns into check
      const validateType = gQlSchemaNode.name.value;
      options = {
        param1: `_meta.validate('${validateType}'::text, (${refDbObjectCurrentTableColumn.name})::text, '${gQlSchemaNode.value.value}'::text)`
      };
      constraintName = `${refDbObjectCurrentTable.name}_${refDbObjectCurrentTableColumn.name}_${validateType}_check`;
    break;
  }

  // create new constraint if name was set
  if (constraintName != null) {
    const constraint = refDbObjectCurrentTable.constraints[constraintName] = refDbObjectCurrentTable.constraints[constraintName] || {
      type: constraintType,
      options,
    };

    // link constraint to field
    if (linkToColumn != null) {

      // create columns field if not available
      constraint.columns = constraint.columns || [];

      // add column name to constraint
      constraint.columns.push(refDbObjectCurrentTableColumn.name);

      // add constraint to field
      refDbObjectCurrentTableColumn.constraintNames = refDbObjectCurrentTableColumn.constraintNames || [];
      refDbObjectCurrentTableColumn.constraintNames.push(constraintName);
    }

  }

}

function relationBuilderHelper(
  gQlDirectiveNode,
  dbObjectNode,
  refDbObj,
  refDbObjectCurrentTable
) {

  // find the right directive
  const relationDirective = gQlDirectiveNode.directives.filter((directive) => {
    return (directive.name.value === 'relation');
  })[0];

  let relationName            = null;
  let relationType            = null;
  const relationSchemaName    = refDbObjectCurrentTable.schemaName;
  const relationTableName     = refDbObjectCurrentTable.name;
  const virtualColumnName     = gQlDirectiveNode.name.value;
  let relationOnUpdate        = null;
  let relationOnDelete        = null;
  let referencedExposedName   = null;
  let referencedSchemaName    = null;
  let referencedTableName     = null;
  const referencedColumnName  = 'id'; // fk convention: always points to id

  // iterate arguments
  relationDirective.arguments.map((argument) => {
    const argumentName  = argument.name.value;
    const argumentValue = argument.value.value;
    switch (argumentName) {
      case 'name':
        relationName = argument.value.value;
      break;
      case 'onUpdate':
        switch (argumentValue.toLocaleLowerCase()) {
          case 'restrict':
            relationOnUpdate = 'RESTRICT';
            break;
          case 'cascade':
            relationOnUpdate = 'CASCADE';
            break;
          case 'set null':
            relationOnUpdate = 'SET NULL';
            break;
          case 'set default':
            relationOnUpdate = 'SET DEFAULT';
            break;
        }
      break;
      case 'onDelete':
        switch (argumentValue.toLocaleLowerCase()) {
          case 'restrict':
            relationOnDelete = 'RESTRICT';
            break;
          case 'cascade':
            relationOnDelete = 'CASCADE';
            break;
          case 'set null':
            relationOnDelete = 'SET NULL';
            break;
          case 'set default':
            relationOnDelete = 'SET DEFAULT';
            break;
        }
      break;
    }

    ((node) => {
      if (node.type.kind === 'NamedType') {
        relationType = 'ONE';
        referencedExposedName = _.get(gQlDirectiveNode, 'type.name.value');
      } else if (
        node.type.kind === 'NonNullType' &&
        node.type.type.kind === 'NamedType'
      ) {
        relationType = 'ONE';
        referencedExposedName = _.get(gQlDirectiveNode, 'type.type.name.value');
      } else if (
        node.type.kind === 'NonNullType' &&
        node.type.type.kind === 'ListType' &&
        node.type.type.type.kind === 'NonNullType' &&
        node.type.type.type.type.kind === 'NamedType'
      ) {
        relationType = 'MANY';
        referencedExposedName = _.get(gQlDirectiveNode, 'type.type.type.type.name.value');
      }
    })(gQlDirectiveNode);
  });

  // check if relation table exists
  if (refDbObj.schemas[relationSchemaName].tables[relationTableName] == null ||
    exposedNamesToTables[referencedExposedName] == null) {

    process.stderr.write(
      'GraphQL.parser.error.unknown.relation.table: ' + relationName + ':' + referencedExposedName + '\n'
    );
  } else {

    // get actual referenced table
    referencedSchemaName  = exposedNamesToTables[referencedExposedName].schemaName;
    referencedTableName   = exposedNamesToTables[referencedExposedName].tableName;

    const relations = _getOrCreateEmptyRelation(refDbObj, relationName);
    const orderedRelations = relations.reduce((result: any, relation: IDbRelation) => {
        // take either the first empty one, or for the current schema and table
        if (
          (relation.type == null && result.thisRelation == null)
          ||
          (relation.schemaName === relationSchemaName && relation.tableName === relationTableName)
        ) {
          result.thisRelation = relation;
        } else {
          result.otherRelation = relation;
        }
        return result;
      },                                      { thisRelation: null, otherRelation: null });
    const thisRelation  = orderedRelations.thisRelation;
    const otherRelation = orderedRelations.otherRelation;

    // check if empty => more then one relation in GraphQl Error
    if (thisRelation == null) {
      process.stderr.write(
        'GraphQL.parser.error.relation.too.many: ' + relationName + '\n',
      );
      return;
    }

    // fill current relation
    thisRelation.type               = relationType;
    thisRelation.schemaName         = relationSchemaName;
    thisRelation.tableName          = relationTableName;
    thisRelation.columnName         = (relationType === 'ONE') ?
                                        _referencingColumnNameHelper(virtualColumnName,
                                                                     referencedSchemaName,
                                                                     referencedTableName,
                                                                     referencedColumnName)
                                        : thisRelation.columnName;
    thisRelation.virtualColumnName  = virtualColumnName;
    thisRelation.onUpdate           = relationOnUpdate;
    thisRelation.onDelete           = relationOnDelete;
    // thisRelation.description        = null;
    thisRelation.reference.schemaName = referencedSchemaName;
    thisRelation.reference.tableName  = referencedTableName;
    thisRelation.reference.columnName = (relationType === 'MANY') ? null : referencedColumnName;

    // "invent" other side of relation if still empty
    // if other part of relation exists in GraphQL, it will get overridden with the actual data
    if (otherRelation.type == null) {
      // assume other side of relation is the opposite
      const referencedType = (relationType === 'ONE') ? 'MANY' : 'ONE';
      otherRelation.type               = referencedType;
      otherRelation.schemaName         = referencedSchemaName;
      otherRelation.tableName          = referencedTableName;
      otherRelation.columnName         = (referencedType === 'ONE') ?
                                          _referencingColumnNameHelper(virtualColumnName,
                                                                       relationSchemaName,
                                                                       relationTableName,
                                                                       referencedColumnName)
                                          : otherRelation.columnName;
      // "invent" virtual column name by making plural (maybe a library later for real plurals)
      otherRelation.virtualColumnName  = relationTableName.toLowerCase() + 's';
      // otherRelation.onUpdate           = null; // can't be "invented"
      // otherRelation.onDelete           = null; // can't be "invented"
      // otherRelation.description        = null;
      otherRelation.reference.schemaName = relationSchemaName;
      otherRelation.reference.tableName  = relationTableName;
      otherRelation.reference.columnName = (referencedType === 'MANY') ? null : otherRelation.reference.columnName;
    }

    // adjust for MANY:MANY
    if (thisRelation.type === 'MANY' && otherRelation.type === 'MANY') {

      thisRelation.reference.columnName = referencedColumnName;
      thisRelation.columnName = _referencingColumnNameHelper(thisRelation.virtualColumnName,
                                                             thisRelation.reference.schemaName,
                                                             thisRelation.reference.tableName,
                                                             thisRelation.reference.columnName, true);

      otherRelation.reference.columnName = referencedColumnName;
      otherRelation.columnName = _referencingColumnNameHelper(otherRelation.virtualColumnName,
                                                              otherRelation.reference.schemaName,
                                                              otherRelation.reference.tableName,
                                                              otherRelation.reference.columnName, true);

    }

  }

  // fk column naming convention: {name}_{foreignTableName}_{foreignFieldName}
  function _referencingColumnNameHelper(pVirtualColumnName: string,
                                        pReferencedSchemaName: string,
                                        pReferencedTableName: string,
                                        pReferencedColumnName: string,
                                        pIsArray: boolean = false) {
    return (!pIsArray) ? `${pVirtualColumnName}Id` : `${pVirtualColumnName}IdsArray`;
  }

  function _getOrCreateEmptyRelation(pRefDbObj: IDbObject, pRelationName: string): IMaxTwoRelations {

    const emptyRelation: IDbRelation = {
      name:              pRelationName,
      type:              null,
      schemaName:        null,
      tableName:         null,
      columnName:        null,
      virtualColumnName: null,
      onUpdate:          null,
      onDelete:          null,
      description:       null,
      reference: {
        schemaName: null,
        tableName:  null,
        columnName: null
      }
    };

    // create relation in dbObject if it doesn't exist yet
    if (pRefDbObj.relations[pRelationName] == null) {
      pRefDbObj.relations[pRelationName] = [_.cloneDeep(emptyRelation), _.cloneDeep(emptyRelation)];
    }

    // return relation reference
    return pRefDbObj.relations[pRelationName];
  }

}<|MERGE_RESOLUTION|>--- conflicted
+++ resolved
@@ -65,7 +65,6 @@
     // create blank objects for all tables and enums (needed for validation of relationships)
     // but don't continue recursively
     Object.values(gQlSchemaNode.definitions).map((gQlJsonSchemaDocumentNode) => {
-<<<<<<< HEAD
       // type
       if (gQlJsonSchemaDocumentNode.kind === 'ObjectTypeDefinition') {
         GQL_JSON_PARSER.ObjectTypeDefinition(gQlJsonSchemaDocumentNode, dbObjectNode, refDbObj, false);
@@ -73,28 +72,7 @@
       } else if (gQlJsonSchemaDocumentNode.kind === 'EnumTypeDefinition') {
         // convention: enums are global
         GQL_JSON_PARSER.EnumTypeDefinition(gQlJsonSchemaDocumentNode, dbObjectNode, refDbObj);
-=======
-
-      // If e.g. kind === 'TypeExtensionDefinition' there is no name
-      if (gQlJsonSchemaDocumentNode.name != null) {
-
-        const typeName = gQlJsonSchemaDocumentNode.name.value;
-        // table
-        if (gQlJsonSchemaDocumentNode.kind === 'ObjectTypeDefinition') {
-          // create tableObject in dbObject
-          refDbObj.tables[typeName] = {
-            name: typeName,
-            isDbModel: false,
-            schemaName: 'public',
-            constraints: {}
-          };
-        } else if (gQlJsonSchemaDocumentNode.kind === 'EnumTypeDefinition') {
-          refDbObj.enums[typeName] = [];
-        }
-
->>>>>>> 0383be60
       }
-
     });
 
     // SECOND round:
@@ -113,6 +91,11 @@
     const dbDirective = gQlSchemaDocumentNode.directives.filter((directive) => {
       return (directive.kind === 'Directive' && directive.name.value === 'table');
     })[0];
+
+    // ignore if not a table definition
+    if (dbDirective == null) {
+      return;
+    }
 
     const schemaAndTableName = dbDirective.arguments.reduce((result, argument) => {
       result.schemaName = (argument.name.value === 'schemaName') ? argument.value.value : result.schemaName;
