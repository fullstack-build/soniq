--- conflicted
+++ resolved
@@ -20,18 +20,11 @@
   "keywords": [],
   "license": "MIT",
   "dependencies": {
-<<<<<<< HEAD
     "@fullstack-one/boot-loader": "^0.3.45",
-    "@fullstack-one/config": "^0.3.45",
-    "@fullstack-one/db": "^0.3.45",
-    "@fullstack-one/di": "^0.3.45",
-    "@fullstack-one/logger": "^0.3.45",
-=======
     "@fullstack-one/config": "^0.3.51",
     "@fullstack-one/db": "^0.3.51",
     "@fullstack-one/di": "^0.3.51",
     "@fullstack-one/logger": "^0.3.51",
->>>>>>> ed2ebc36
     "pg-boss": "^3.0.0"
   },
   "devDependencies": {
