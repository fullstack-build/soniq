--- conflicted
+++ resolved
@@ -13,10 +13,6 @@
 
 @Service()
 export class DbGeneralPool implements IDb {
-  // return public readonly instance of the managed pool
-  get pgPool(): PgPool {
-    return this.managedPool;
-  }
   private applicationName: string;
   private credentials: PgPoolConfig;
   private managedPool: PgPool;
@@ -55,39 +51,13 @@
     await this.gracefullyAdjustPoolSize();
   }
 
-<<<<<<< HEAD
-  // calculate number of max connections and adjust pool based on number of connected nodes
-=======
-  public async end(): Promise<void> {
-
-    this.logger.trace('Postgres pool ending initiated');
-    this.eventEmitter.emit('db.application.pool.end.start', this.applicationName);
-
-    try {
-      const poolEndResult = await this.managedPool.end();
-
-      this.logger.trace('Postgres pool ended successfully');
-      // can only be caught locally (=> db connection ended)
-      this.eventEmitter.emit('db.application.pool.end.success', this.applicationName);
-
-      return poolEndResult;
-    } catch (err) {
-
-      this.logger.warn('Postgres pool ended with an error', err);
-      this.eventEmitter.emit('db.application.pool.end.error', this.applicationName, err);
-
-      throw err;
-    }
-
-  }
-
   // return public readonly instance of the managed pool
-  get pgPool(): PgPool { // TODO: Evaluate: should we forbid getter and setter to prevent unexpected side effects
+  get pgPool(): PgPool {
+    // TODO: Evaluate: should we forbid getter and setter to prevent unexpected side effects
     return this.managedPool;
   }
 
   // calculate number of max conections and adjust pool based on number of connected nodes
->>>>>>> 780635e0
   private async gracefullyAdjustPoolSize(): Promise<PgPool> {
     const configDbGeneral = this.CONFIG.general;
 
@@ -100,13 +70,8 @@
       // ignore error and continue assuming we are the first client
     }
 
-<<<<<<< HEAD
-    // reserve one for setup connection
+    // reserve one for DbAppClient connection
     const connectionsPerInstance: number = Math.floor(configDbGeneral.totalMax / knownNodesCount - 1);
-=======
-    // reserve one for DbAppClient connection
-    const connectionsPerInstance: number = Math.floor((configDbGeneral.totalMax / knownNodesCount) - 1);
->>>>>>> 780635e0
 
     // readjust pool only if number of max connections has changed
     if (this.credentials == null || this.credentials.max !== connectionsPerInstance) {
