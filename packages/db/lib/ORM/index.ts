--- conflicted
+++ resolved
@@ -28,6 +28,7 @@
 export class ORM {
   private readonly logger: ILogger;
   private readonly config: IOrmConfig;
+  private readonly environment: IEnvironment;
   private readonly applicationNamePrefix: string;
   private readonly applicationName: string;
   private readonly clientManager: IClientManager;
@@ -45,6 +46,7 @@
     this.logger = loggerFactory.create(this.constructor.name);
 
     this.config = config.registerConfig("Db", `${__dirname}/../../config`).orm;
+    this.environment = environment;
     this.applicationNamePrefix = `${environment.namespace}_orm_`;
     this.applicationName = `${this.applicationNamePrefix}${environment.nodeId}`;
 
@@ -82,18 +84,15 @@
   }
 
   private async createConnection(max: number = 2): Promise<void> {
+    const path: string = this.environment.path;
     const connectionOptions: PostgresConnectionOptions = {
       ...this.config.connection,
       extra: { ...this.config.connection.extra, application_name: this.applicationName, min: this.config.pool.min || 1, max },
-<<<<<<< HEAD
-      entities: this.entities // (this.config.connection.entities || []).map((entity: string) => (typeof entity === "string" ? `${path}${entity}` : entity)),
-=======
       entities: [
         ...(this.config.connection.entities || []).map((entity: string) => (typeof entity === "string" ? `${path}${entity}` : entity)),
         ...this.entities
       ],
       migrations: this.migrations
->>>>>>> 6be7d08e
     };
     await typeorm.createConnection(connectionOptions);
 
