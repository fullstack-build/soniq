--- conflicted
+++ resolved
@@ -1,7 +1,6 @@
 import { utils } from "@fullstack-one/schema-builder";
-import { DocumentNode, DefinitionNode, DirectiveNode } from "graphql";
-import { IResolverObject } from "graphql-tools";
-<<<<<<< HEAD
+import { DocumentNode, DirectiveNode } from "graphql";
+
 const parseDirectives: (directiveNodes: ReadonlyArray<DirectiveNode>) => { custom?: { params: object; resolver: string } } = utils.parseDirectives;
 
 interface IBaseOperation {
@@ -20,26 +19,6 @@
   queries: TQueryOperation[];
   mutations: TMutationOperation[];
   fields: TFieldOperation[];
-=======
-const parseDirectives: (directiveNodes: ReadonlyArray<DirectiveNode>) => { custom?: { params: object, resolver: string } } = utils.parseDirectives;
-
-interface IBaseOperation {
-  name: string,
-  type: string,
-  resolver: any,
-  params: object,
-  viewName?: string
-}
-
-export type TQueryOperation = IBaseOperation
-export type TMutationOperation = IBaseOperation
-export type TFieldOperation = IBaseOperation & { gqlTypeName: string, fieldName: string }
-
-export interface IOperations {
-  queries: TQueryOperation[],
-  mutations: TMutationOperation[],
-  fields: TFieldOperation[]
->>>>>>> 99aba6a0
 }
 
 export function getOperations(gqlDocument: DocumentNode): IOperations {
