{
  "name": "@fullstack-one/logger",
  "version": "0.3.51",
  "description": "fullstack.one logger package",
  "main": "index.js",
  "types": "lib/index.ts",
  "scripts": {
    "test": "echo \"Error: no test specified\" && exit 1",
    "start": "echo \"Error: no start specified\" && exit 1",
    "build": "tsc",
    "prepublishOnly": "npm run build"
  },
  "publishConfig": {
    "access": "public"
  },
  "repository": {
    "type": "git",
    "url": "git+https://github.com/fullstack-build/fullstack.one.git"
  },
  "keywords": [],
  "license": "MIT",
  "dependencies": {
<<<<<<< HEAD
    "@fullstack-one/boot-loader": "^0.3.45",
    "@fullstack-one/config": "^0.3.45",
    "@fullstack-one/di": "^0.3.45",
=======
    "@fullstack-one/config": "^0.3.51",
    "@fullstack-one/di": "^0.3.51",
>>>>>>> ed2ebc36
    "debug-logger": "^0.4.1",
    "tracer": "^0.8.12"
  },
  "devDependencies": {
    "typescript": "^2.8.3"
  }
}<|MERGE_RESOLUTION|>--- conflicted
+++ resolved
@@ -20,14 +20,9 @@
   "keywords": [],
   "license": "MIT",
   "dependencies": {
-<<<<<<< HEAD
     "@fullstack-one/boot-loader": "^0.3.45",
-    "@fullstack-one/config": "^0.3.45",
-    "@fullstack-one/di": "^0.3.45",
-=======
     "@fullstack-one/config": "^0.3.51",
     "@fullstack-one/di": "^0.3.51",
->>>>>>> ed2ebc36
     "debug-logger": "^0.4.1",
     "tracer": "^0.8.12"
   },
