--- conflicted
+++ resolved
@@ -17,11 +17,7 @@
 
   private nodeId: string;
   private dbClient: DbAppClient;
-<<<<<<< HEAD
-  private namespace: string = "one";
-=======
-  private namespace: string = 'one'; // TODO: Eugene put in config
->>>>>>> 780635e0
+  private namespace: string = "one"; // TODO: Eugene put in config
 
   // cache during boot
   private listenersCache = {};
