--- conflicted
+++ resolved
@@ -80,7 +80,6 @@
     bootLoader.addBootFunction(this.boot.bind(this));
   }
 
-<<<<<<< HEAD
   public addVerifier(type, fn) {
     const regex = '^[_a-zA-Z][_a-zA-Z0-9]{3,30}$';
     const regexp = new RegExp(regex);
@@ -94,8 +93,6 @@
     }
   }
 
-=======
->>>>>>> ee93f97f
   private async boot() {
     this.logger = this.loggerFactory.create(this.constructor.name);
 
@@ -121,14 +118,6 @@
 
     app.use(authRouter.routes());
     app.use(authRouter.allowedMethods());
-  }
-
-  public addVerifier(type, fn) {
-    if (this.verifiers[type] == null) {
-      this.verifiers[type] = fn;
-    } else {
-      throw new Error(`A verifier for type '${type}' already exists.`);
-    }
   }
 
   private async postMutationHook(info, context) {
