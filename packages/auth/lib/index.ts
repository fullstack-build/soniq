import { Service, Inject, Container } from '@fullstack-one/di';
import { DbGeneralPool } from '@fullstack-one/db';
import { Server } from '@fullstack-one/server';
import { BootLoader } from '@fullstack-one/boot-loader';
import { Migration } from '@fullstack-one/migration';
import { Config } from '@fullstack-one/config';
import { GraphQl } from '@fullstack-one/graphql';

import { createConfig, hashByMeta, newHash } from './crypto';
import { signJwt, verifyJwt, getProviderSignature, getAdminSignature } from './signHelper';
import * as passport from 'koa-passport';
import { LocalStrategy } from 'passport-local';
import * as KoaRouter from 'koa-router';
import * as koaBody from 'koa-bodyparser';
import * as koaSession from 'koa-session';
import oAuthCallback from './oAuthCallback';
// import { DbGeneralPool } from '@fullstack-one/db/DbGeneralPool';

// export
export * from './signHelper';

@Service()
export class Auth {

  private sodiumConfig;
  private authConfig;

  // DI
  private dbGeneralPool: DbGeneralPool;
  private server: Server;
  private graphQl: GraphQl;

  constructor(
    @Inject(type => DbGeneralPool) dbGeneralPool?,
    @Inject(type => Server) server?,
    @Inject(type => BootLoader) bootLoader?,
    @Inject(type => Migration) migration?,
    @Inject(type => Config) config?,
    @Inject(type => GraphQl) graphQl?
  ) {

    // register package config
    config.addConfigFolder(__dirname + '/../config');

    // DI
    this.server = server;
    this.dbGeneralPool = dbGeneralPool;
    this.graphQl = graphQl;

    this.authConfig = config.getConfig('auth');
    this.sodiumConfig = createConfig(this.authConfig.sodium);

    graphQl.addPreQueryHook(this.preQueryHook.bind(this));

    // add to boot loader
    bootLoader.addBootFunction(this.boot.bind(this));

    // add migration path
    migration.addMigrationPath(__dirname + '/..');

    // register directive parser
    require('./migrationHelper');

    // this.linkPassport();
  }

  public async setUser(client, accessToken) {
    const payload = verifyJwt(this.authConfig.secrets.jwt, accessToken);

    try {
      const values = [payload.userId, payload.userToken, payload.provider, payload.timestamp];

      await client.query('SELECT _meta.set_user_token($1, $2, $3, $4)', values);

      return true;
    } catch (err) {
      // tslint:disable-next-line:no-console
      console.log('Failed to SetUser', err);
      throw err;
    }
  }

  public async loginOrRegister(username, tenant, provider, password, userIdentifier) {
    if (provider === 'local') {
      throw new Error('This method is not allowed for local provider.');
    }

    let lData;
    try {
      lData = await this.login(username, tenant, provider, password, userIdentifier);
      return lData;
    // tslint:disable-next-line:no-empty
    } catch (err) {}

    try {
      lData = await this.register(username, tenant);

      await this.setPassword(lData.accessToken, provider, password, userIdentifier);

      lData = await this.login(username, tenant, provider, password, userIdentifier);

      return lData;
    } catch (err) {
      throw new Error('User does exist or password is invalid.');
    }
  }

  public async register(username, tenant) {

    const client = await this.dbGeneralPool.pgPool.connect();

    try {
      // Begin transaction
      await client.query('BEGIN');

      await client.query(`SET LOCAL auth.admin_token TO '${getAdminSignature(this.authConfig.secrets.admin)}'`);

      const result = await client.query('SELECT _meta.register_user($1, $2) AS payload', [username, tenant]);
      const payload = result.rows[0].payload;

      const ret = {
        userId: payload.userId,
        payload,
        accessToken: signJwt(this.authConfig.secrets.jwt, payload, payload.userTokenMaxAgeInSeconds)
      };

      await client.query('COMMIT');
      return ret;
    } catch (err) {
      await client.query('ROLLBACK');
      throw err;
    } finally {
      // Release pgClient to pool
      client.release();
    }
  }

  public async login(username, tenant, provider, password, userIdentifier) {

    const client = await this.dbGeneralPool.pgPool.connect();

    try {
      // Begin transaction
      await client.query('BEGIN');

      await client.query(`SET LOCAL auth.admin_token TO '${getAdminSignature(this.authConfig.secrets.admin)}'`);

      const metaResult = await client.query('SELECT _meta.get_user_pw_meta($1, $2, $3) AS data', [username, provider, tenant]);
      const data = metaResult.rows[0].data;

      const uid = userIdentifier || data.userId;
      const providerSignature = getProviderSignature(this.authConfig.secrets.admin, provider, uid);

      const pwData: any = await hashByMeta(password + providerSignature, data.pwMeta);

      await client.query(`SET LOCAL auth.admin_token TO '${getAdminSignature(this.authConfig.secrets.admin)}'`);

      const loginResult = await client.query('SELECT _meta.login($1, $2, $3) AS payload', [data.userId, provider, pwData.hash]);
      const payload = loginResult.rows[0].payload;

      const ret = {
        userId: data.userId,
        payload,
        accessToken: signJwt(this.authConfig.secrets.jwt, payload, payload.userTokenMaxAgeInSeconds)
      };

      await client.query('COMMIT');
      return ret;
    } catch (err) {
      await client.query('ROLLBACK');
      throw err;
    } finally {
      // Release pgClient to pool
      client.release();
    }
  }

  public async setPassword(accessToken, provider, password, userIdentifier) {
    const payload = verifyJwt(this.authConfig.secrets.jwt, accessToken);
    const uid = userIdentifier || payload.userId;
    const providerSignature = getProviderSignature(this.authConfig.secrets.admin, provider, uid);
    const pwData: any = await newHash(password + providerSignature, this.sodiumConfig);

    const client = await this.dbGeneralPool.pgPool.connect();

    try {
      // Begin transaction
      await client.query('BEGIN');

      const values = [payload.userId, payload.userToken, payload.provider, payload.timestamp, provider, pwData.hash, JSON.stringify(pwData.meta)];

      await client.query(`SET LOCAL auth.admin_token TO '${getAdminSignature(this.authConfig.secrets.admin)}'`);

      await client.query('SELECT _meta.set_password($1, $2, $3, $4, $5, $6, $7) AS payload', values);

      await client.query('COMMIT');
      return true;
    } catch (err) {
      // tslint:disable-next-line:no-console
      console.log(err);
      await client.query('ROLLBACK');
      throw err;
    } finally {
      // Release pgClient to pool
      client.release();
    }
  }

  public async forgotPassword(username, tenant) {

    const client = await this.dbGeneralPool.pgPool.connect();

    try {
      // Begin transaction
      await client.query('BEGIN');

      await client.query(`SET LOCAL auth.admin_token TO '${getAdminSignature(this.authConfig.secrets.admin)}'`);

      const result = await client.query('SELECT _meta.forgot_password($1, $2) AS data', [username, tenant]);
      const payload = result.rows[0].data;

      const ret = {
        userId: payload.userId,
        payload,
        accessToken: signJwt(this.authConfig.secrets.jwt, payload, payload.userTokenMaxAgeInSeconds)
      };

      await client.query('COMMIT');
      return ret;
    } catch (err) {
      await client.query('ROLLBACK');
      throw err;
    } finally {
      // Release pgClient to pool
      client.release();
    }
  }

  public async removeProvider(accessToken, provider) {
    const payload = verifyJwt(this.authConfig.secrets.jwt, accessToken);

    const client = await this.dbGeneralPool.pgPool.connect();

    try {
      // Begin transaction
      await client.query('BEGIN');

      await client.query(`SET LOCAL auth.admin_token TO '${getAdminSignature(this.authConfig.secrets.admin)}'`);

      const values = [payload.userId, payload.userToken, payload.provider, payload.timestamp, provider];

      await client.query('SELECT _meta.remove_provider($1, $2, $3, $4, $5) AS data', values);

      await client.query('COMMIT');
      return true;
    } catch (err) {
      await client.query('ROLLBACK');
      throw err;
    } finally {
      // Release pgClient to pool
      client.release();
    }
  }

  public async isTokenValid(accessToken, tempSecret = false, tempTime = false) {
    const payload = verifyJwt(this.authConfig.secrets.jwt, accessToken);

    const client = await this.dbGeneralPool.pgPool.connect();

    try {
      // Begin transaction
      await client.query('BEGIN');

      await client.query(`SET LOCAL auth.admin_token TO '${getAdminSignature(this.authConfig.secrets.admin)}'`);

      const values = [payload.userId, payload.userToken, payload.provider, payload.timestamp, tempSecret, tempTime];

      const result = await client.query('SELECT _meta.is_user_token_valid($1, $2, $3, $4, $5, $6) AS data', values);
      const isValid = result.rows[0].data === true;

      await client.query('COMMIT');
      return isValid;
    } catch (err) {
      await client.query('ROLLBACK');
      throw err;
    } finally {
      // Release pgClient to pool
      client.release();
    }
  }

  public async invalidateUserToken(accessToken) {
    const payload = verifyJwt(this.authConfig.secrets.jwt, accessToken);

    const client = await this.dbGeneralPool.pgPool.connect();

    try {
      // Begin transaction
      await client.query('BEGIN');

      await client.query(`SET LOCAL auth.admin_token TO '${getAdminSignature(this.authConfig.secrets.admin)}'`);

      const values = [payload.userId, payload.userToken, payload.provider, payload.timestamp];

      await client.query('SELECT _meta.invalidate_user_token($1, $2, $3, $4) AS data', values);

      await client.query('COMMIT');
      return true;
    } catch (err) {
      await client.query('ROLLBACK');
      throw err;
    } finally {
      // Release pgClient to pool
      client.release();
    }
  }

  public async invalidateAllUserTokens(accessToken) {
    const payload = verifyJwt(this.authConfig.secrets.jwt, accessToken);

    const client = await this.dbGeneralPool.pgPool.connect();

    try {
      // Begin transaction
      await client.query('BEGIN');

      await client.query(`SET LOCAL auth.admin_token TO '${getAdminSignature(this.authConfig.secrets.admin)}'`);

      const values = [payload.userId, payload.userToken, payload.provider, payload.timestamp];

      await client.query('SELECT _meta.invalidate_all_user_tokens($1, $2, $3, $4) AS data', values);

      await client.query('COMMIT');
      return true;
    } catch (err) {
      await client.query('ROLLBACK');
      throw err;
    } finally {
      // Release pgClient to pool
      client.release();
    }
  }

  public getPassport() {
    return passport;
  }

  /* DB HELPER START */
  public async createDbClientAdminTransaction(dbClient) {
    // Begin transaction
    await dbClient.query('BEGIN');
    const SECRET = this.authConfig.secrets.admin;
    await dbClient.query(`SET LOCAL auth.admin_token TO '${getAdminSignature(SECRET)}'`);
    return dbClient;
  }

  public async createDbClientUserTransaction(dbClient, accessToken) {
    // Begin transaction
    await dbClient.query('BEGIN');
    // set user for dbClient
    await this.setUser(dbClient, accessToken);
    return dbClient;
  }

  public async getCurrentUserIdFromClient(dbClient) {
    return (await dbClient.query('SELECT _meta.current_user_id();')).rows[0].current_user_id;
  }

  public async adminTransaction(callback): Promise<any> {

    const client = await this.dbGeneralPool.pgPool.connect();

    try {
      // Begin transaction
      await client.query('BEGIN');

      await client.query(`SET LOCAL auth.admin_token TO '${getAdminSignature(this.authConfig.secrets.admin)}'`);

      const ret = await callback(client);

      await client.query('COMMIT');
      return ret;
    } catch (err) {
      await client.query('ROLLBACK');
      throw err;
    } finally {
      // Release pgClient to pool
      client.release();
    }
  }

<<<<<<< HEAD
  public async adminQuery(query, values?: any[]): Promise<any> {
=======
  public async adminQuery(): Promise<any> {
>>>>>>> aa912a20

    const client = await this.dbGeneralPool.pgPool.connect();

    try {
      // Begin transaction
      await client.query('BEGIN');

      await client.query(`SET LOCAL auth.admin_token TO '${getAdminSignature(this.authConfig.secrets.admin)}'`);

<<<<<<< HEAD
      const ret = await client.query(query, values);
=======
      const ret = await client.query.call(arguments);
>>>>>>> aa912a20

      await client.query('COMMIT');
      return ret;
    } catch (err) {
      await client.query('ROLLBACK');
      throw err;
    } finally {
      // Release pgClient to pool
      client.release();
    }
  }

  public async userTransaction(accessToken, callback): Promise<any> {

    const client = await this.dbGeneralPool.pgPool.connect();

    try {
      // Begin transaction
      await client.query('BEGIN');

      await this.setUser(client, accessToken);

      const ret = await callback(client);

      await client.query('COMMIT');
      return ret;
    } catch (err) {
      await client.query('ROLLBACK');
      throw err;
    } finally {
      // Release pgClient to pool
      client.release();
    }
  }

<<<<<<< HEAD
  public async userQuery(accessToken, query, values?: any[]): Promise<any> {
=======
  public async userQuery(accessToken): Promise<any> {
>>>>>>> aa912a20

    const client = await this.dbGeneralPool.pgPool.connect();

    try {
      // Begin transaction
      await client.query('BEGIN');

      await this.setUser(client, accessToken);

<<<<<<< HEAD
      const ret = await client.query(query, values);
=======
      // Put all function arguments to a new array
      const args = [...arguments];
      // Remove first argument because it's accessToken
      args.shift();

      const ret = await client.query.call(args);
>>>>>>> aa912a20

      await client.query('COMMIT');
      return ret;
    } catch (err) {
      await client.query('ROLLBACK');
      throw err;
    } finally {
      // Release pgClient to pool
      client.release();
    }
  }

  /* DB HELPER END */

  private addMiddleware(app) {

    app.use(async (ctx, next) => {
      if (this.authConfig.tokenQueryParameter != null && ctx.request.query[this.authConfig.tokenQueryParameter] != null) {
        ctx.state.accessToken = ctx.request.query[this.authConfig.tokenQueryParameter];
        return next();
      }
      if (ctx.request.header.authorization != null && ctx.request.header.authorization.startsWith('Bearer ')) {
        ctx.state.accessToken = ctx.request.header.authorization.slice(7);
        return next();
      }

      const accessToken = ctx.cookies.get(this.authConfig.cookie.name, this.authConfig.cookie);

      if (accessToken != null) {
        ctx.state.accessToken = accessToken;
      }

      return next();
    });
  }

  private async boot() {
    const authRouter = new KoaRouter();

    const app = this.server.getApp();

    this.addMiddleware(app);

    authRouter.get('/test', async (ctx) => {
      ctx.body = 'Hallo';
    });

    authRouter.use(koaBody());

    app.keys = [this.authConfig.secrets.cookie];
    authRouter.use(koaSession(this.authConfig.oAuth.cookie, app));

    authRouter.use(passport.initialize());
    // authRouter.use(passport.session());

    authRouter.post('/auth/invalidateAccessToken', async (ctx) => {
      let success;

      try {
        success = await this.invalidateUserToken(ctx.state.accessToken);
      } catch (err) {
        success = false;
        ctx.response.status = 400;
      }

      ctx.body = { success };
    });

    authRouter.post('/auth/invalidateAllAccessTokens', async (ctx) => {
      let success;

      try {
        success = await this.invalidateAllUserTokens(ctx.state.accessToken);
      } catch (err) {
        success = false;
        ctx.response.status = 400;
      }

      ctx.body = { success };
    });

    authRouter.post('/auth/register', async (ctx) => {
      if (ctx.request.body.username == null) {
        ctx.response.status = 400;
        ctx.body = { success: false, error: '"username" is required.' };
        return;
      }

      try {
        const lData = await this.register(ctx.request.body.username, ctx.request.body.tenant || 'default');

        ctx.body = Object.assign({}, lData, { success: true });
      } catch (err) {
        ctx.response.status = 400;
        ctx.body = { success: false, error: 'This user may already exist or another error occured.' };
      }
    });

    authRouter.post('/auth/local/login', async (ctx) => {
      if (ctx.request.body.username == null) {
        ctx.response.status = 400;
        ctx.body = { success: false, error: '"username" is required.' };
        return;
      }

      if (ctx.request.body.password == null) {
        ctx.response.status = 400;
        ctx.body = { success: false, error: '"password" is required.' };
        return;
      }

      try {
        const lData = await this.login(ctx.request.body.username, ctx.request.body.tenant || 'default', 'local', ctx.request.body.password, null);

        ctx.body = Object.assign({}, lData, { success: true });
      } catch (err) {
        ctx.response.status = 400;
        ctx.body = { success: false, error: 'Invalid username, tenant or password.' };
      }
    });

    authRouter.get('/auth/isAccessTokenValid', async (ctx) => {
      try {
        const isValid = await this.isTokenValid(ctx.state.accessToken, false, false);
        ctx.body = { isValid };
      } catch (err) {
        ctx.response.status = 400;
        ctx.body = { isValid: false };
      }
    });

    authRouter.post('/auth/local/setPassword', async (ctx) => {
      if (ctx.request.body.password == null) {
        ctx.response.status = 400;
        ctx.body = { success: false, error: '"password" is required.' };
        return;
      }

      try {
        const success = await this.setPassword(ctx.state.accessToken, 'local', ctx.request.body.password, null);
        ctx.body = { success };
      } catch (err) {
        ctx.response.status = 400;
        ctx.body = { success: false, error: 'Invalid token.' };
      }
    });

    authRouter.post('/auth/forgotPassword', async (ctx) => {
      try {
        const lData = await this.forgotPassword(ctx.request.body.username, ctx.request.body.tenant || 'default');

        ctx.body = Object.assign({}, lData, { success: true });
      } catch (err) {
        ctx.body = { success: false };
        ctx.response.status = 400;
      }
    });

    authRouter.post('/auth/forgotPassword', async (ctx) => {
      try {
        const lData = await this.forgotPassword(ctx.request.body.username, ctx.request.body.tenant || 'default');

        ctx.body = Object.assign({}, lData, { success: true });
      } catch (err) {
        ctx.body = { success: false };
        ctx.response.status = 400;
      }
    });

    authRouter.post('/auth/setCookie', async (ctx) => {
      try {
        ctx.cookies.set(this.authConfig.cookie.name, ctx.state.accessToken, this.authConfig.cookie);
        ctx.body = { success: true };
      } catch (e) {
        ctx.body = { success: false };
      }
    });

    authRouter.get('/auth/oAuthFailure', async (ctx) => {
      const message = {
        err: 'ERROR_AUTH',
        data: null
      };

      ctx.body = oAuthCallback(message, this.authConfig.oAuth.frontendOrigins);
    });

    authRouter.get('/auth/oAuthSuccess/:data', async (ctx) => {
      const message = {
          err: null,
          data: JSON.parse(ctx.params.data)
      };

      ctx.body = oAuthCallback(message, this.authConfig.oAuth.frontendOrigins);
    });

    Object.keys(this.authConfig.oAuth.providers).forEach((key) => {
      const provider = this.authConfig.oAuth.providers[key];
      const callbackPath = '/auth/oAuthCallback/' + key;
      const serverApiAddress = this.authConfig.oAuth.serverApiAddress;
      const callbackURL = serverApiAddress + callbackPath;
      const providerConfig = Object.assign({}, provider.config, { callbackURL });

      const providerOptions = Object.assign({ scope: ['email'] }, provider.options, { session: false });

      passport.use(new provider.strategy(providerConfig, async (accessToken, refreshToken, profile, cb) => {
        try {
          let email = profile.email || profile._json.email;
          if (email == null && profile.emails != null && profile.emails[0] != null && profile.emails[0].value != null) {
            email = profile.emails[0].value;
          }

          if (profile == null || email == null || profile.id == null) {
            throw new Error('Email or id is missing!');
          }

          const lData = await this.loginOrRegister(email, provider.tenant || 'default', provider.name, provider.name, profile.id);
          cb(null, lData);
        } catch (err) {
          cb(err);
        }
      }));

      authRouter.get('/auth/oAuth/' + key, passport.authenticate(provider.name, providerOptions));

      const errorCatcher = async (ctx, next) => {
        try {
          await next();
        } catch (err) {
          // tslint:disable-next-line:no-console
          console.error(err);
          ctx.redirect('/auth/oAuthFailure');
        }
      };

      // tslint:disable-next-line:max-line-length
      authRouter.get(callbackPath, errorCatcher, passport.authenticate(provider.name, { failureRedirect: '/auth/oAuthFailure', session: false }), (ctx) => {
        ctx.redirect('/auth/oAuthSuccess/' + encodeURIComponent(JSON.stringify(ctx.state.user)));
      });
    });

    app.use(authRouter.routes());
    app.use(authRouter.allowedMethods());
  }

  private async preQueryHook(client, context, authRequired) {
    if (authRequired === true && context.accessToken != null) {
      await this.setUser(client, context.accessToken);
    }
  }

}<|MERGE_RESOLUTION|>--- conflicted
+++ resolved
@@ -389,25 +389,41 @@
     }
   }
 
-<<<<<<< HEAD
-  public async adminQuery(query, values?: any[]): Promise<any> {
-=======
-  public async adminQuery(): Promise<any> {
->>>>>>> aa912a20
-
-    const client = await this.dbGeneralPool.pgPool.connect();
-
-    try {
-      // Begin transaction
-      await client.query('BEGIN');
-
-      await client.query(`SET LOCAL auth.admin_token TO '${getAdminSignature(this.authConfig.secrets.admin)}'`);
-
-<<<<<<< HEAD
-      const ret = await client.query(query, values);
-=======
-      const ret = await client.query.call(arguments);
->>>>>>> aa912a20
+  public async adminQuery(...queryArguments: any[]): Promise<any> {
+
+    const client = await this.dbGeneralPool.pgPool.connect();
+
+    try {
+      // Begin transaction
+      await client.query('BEGIN');
+
+      await client.query(`SET LOCAL auth.admin_token TO '${getAdminSignature(this.authConfig.secrets.admin)}'`);
+
+      // run query
+      const result = await client.query.apply(client, queryArguments);
+
+      await client.query('COMMIT');
+      return result;
+    } catch (err) {
+      await client.query('ROLLBACK');
+      throw err;
+    } finally {
+      // Release pgClient to pool
+      client.release();
+    }
+  }
+
+  public async userTransaction(accessToken, callback): Promise<any> {
+
+    const client = await this.dbGeneralPool.pgPool.connect();
+
+    try {
+      // Begin transaction
+      await client.query('BEGIN');
+
+      await this.setUser(client, accessToken);
+
+      const ret = await callback(client);
 
       await client.query('COMMIT');
       return ret;
@@ -420,7 +436,7 @@
     }
   }
 
-  public async userTransaction(accessToken, callback): Promise<any> {
+  public async userQuery(accessToken, ...queryArguments: any[]): Promise<any> {
 
     const client = await this.dbGeneralPool.pgPool.connect();
 
@@ -430,46 +446,10 @@
 
       await this.setUser(client, accessToken);
 
-      const ret = await callback(client);
-
-      await client.query('COMMIT');
-      return ret;
-    } catch (err) {
-      await client.query('ROLLBACK');
-      throw err;
-    } finally {
-      // Release pgClient to pool
-      client.release();
-    }
-  }
-
-<<<<<<< HEAD
-  public async userQuery(accessToken, query, values?: any[]): Promise<any> {
-=======
-  public async userQuery(accessToken): Promise<any> {
->>>>>>> aa912a20
-
-    const client = await this.dbGeneralPool.pgPool.connect();
-
-    try {
-      // Begin transaction
-      await client.query('BEGIN');
-
-      await this.setUser(client, accessToken);
-
-<<<<<<< HEAD
-      const ret = await client.query(query, values);
-=======
-      // Put all function arguments to a new array
-      const args = [...arguments];
-      // Remove first argument because it's accessToken
-      args.shift();
-
-      const ret = await client.query.call(args);
->>>>>>> aa912a20
-
-      await client.query('COMMIT');
-      return ret;
+      const result = await client.query.apply(client, queryArguments);
+
+      await client.query('COMMIT');
+      return result;
     } catch (err) {
       await client.query('ROLLBACK');
       throw err;
