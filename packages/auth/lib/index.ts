--- conflicted
+++ resolved
@@ -7,11 +7,6 @@
 import { Config } from "@fullstack-one/config";
 import { GraphQl, ReturnIdHandler } from "@fullstack-one/graphql";
 import { ILogger, LoggerFactory } from "@fullstack-one/logger";
-<<<<<<< HEAD
-import * as koaCors from "@koa/cors";
-import * as authMigrationsObject from "./migrations";
-=======
->>>>>>> 0ca8b370
 
 import migrations from "./migrations";
 import { CSRFProtection } from "./CSRFProtection";
