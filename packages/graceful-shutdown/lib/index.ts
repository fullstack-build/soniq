--- conflicted
+++ resolved
@@ -11,12 +11,9 @@
 import * as terminus from "@godaddy/terminus";
 
 @Service()
-<<<<<<< HEAD
 export class GracefulShutdown {
-=======
-export class GracefulShutdown { // TODO @Eugene: Check functionality
+  // TODO @Eugene: Check functionality
 
->>>>>>> 780635e0
   private dbAppClient: DbAppClient;
   private dbPoolObj: DbGeneralPool;
 
