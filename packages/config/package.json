--- conflicted
+++ resolved
@@ -21,14 +21,9 @@
   "keywords": [],
   "license": "MIT",
   "dependencies": {
-<<<<<<< HEAD
-    "@fullstack-one/boot-loader": "^0.4.46",
-    "@fullstack-one/di": "^0.4.46",
-    "@types/lodash": "^4.14.119",
-=======
     "@fullstack-one/boot-loader": "^0.4.56",
     "@fullstack-one/di": "^0.4.56",
->>>>>>> a8e7337c
+    "@types/lodash": "^4.14.119",
     "lodash": "^4.17.5"
   },
   "ava": {
